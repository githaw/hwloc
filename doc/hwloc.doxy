--- conflicted
+++ resolved
@@ -408,15 +408,9 @@
 section is available and should probably be read first.  
 
 Each hwloc object contains a cpuset describing the list of processing
-<<<<<<< HEAD
-units that it contains.  These cpusets may be used for \ref
-hwlocality_cpubinding and \ref hwlocality_membinding. hwloc offers an extensive
-cpuset manipulation interface in hwloc/cpuset.h.
-=======
 units that it contains.  These bitmaps may be used for \ref
-hwlocality_binding.  hwloc offers an extensive bitmap manipulation
-interface in hwloc/bitmap.h.
->>>>>>> 323ba112
+hwlocality_cpubinding and \ref hwlocality_membinding.  hwloc offers an extensive
+bitmap manipulation interface in hwloc/bitmap.h.
 
 Moreover, hwloc also comes with additional helpers for
 interoperability with several commonly used environments.
