--- conflicted
+++ resolved
@@ -251,14 +251,10 @@
         $(DOX_MAN_DIR)/man3/hwloc_get_child_covering_cpuset.3 \
         $(DOX_MAN_DIR)/man3/hwloc_get_obj_covering_cpuset.3 \
         $(DOX_MAN_DIR)/man3/hwloc_get_depth_type.3 \
-<<<<<<< HEAD
-        $(DOX_MAN_DIR)/man3/hwloc_topology_get_offline_cpuset.3 \
-=======
         $(DOX_MAN_DIR)/man3/hwloc_topology_get_allowed_cpuset.3 \
         $(DOX_MAN_DIR)/man3/hwloc_topology_get_complete_cpuset.3 \
         $(DOX_MAN_DIR)/man3/hwloc_topology_get_online_cpuset.3 \
         $(DOX_MAN_DIR)/man3/hwloc_topology_get_topology_cpuset.3 \
->>>>>>> 6d65a3b2
         $(DOX_MAN_DIR)/man3/hwloc_get_largest_objs_inside_cpuset.3 \
         $(DOX_MAN_DIR)/man3/hwloc_get_nbobjs_inside_cpuset_by_type.3 \
         $(DOX_MAN_DIR)/man3/hwloc_get_nbobjs_inside_cpuset_by_depth.3 \
@@ -269,10 +265,7 @@
         $(DOX_MAN_DIR)/man3/hwloc_get_next_obj_inside_cpuset_by_depth.3 \
         $(DOX_MAN_DIR)/man3/hwloc_get_next_obj_by_type.3 \
         $(DOX_MAN_DIR)/man3/hwloc_get_next_obj_by_depth.3 \
-<<<<<<< HEAD
         $(DOX_MAN_DIR)/man3/hwloc_get_next_iodevice.3 \
-=======
->>>>>>> 6d65a3b2
         $(DOX_MAN_DIR)/man3/hwloc_get_proc_obj_by_os_index.3 \
         $(DOX_MAN_DIR)/man3/hwloc_get_obj_inside_cpuset_by_type.3 \
         $(DOX_MAN_DIR)/man3/hwloc_get_obj_inside_cpuset_by_depth.3 \
