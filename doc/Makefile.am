# Copyright © 2009      INRIA, Université Bordeaux 1
# Copyright © 2009-2010 Cisco Systems, Inc.  All rights reserved.

AM_CPPFLAGS = $(HWLOC_CPPFLAGS)

DOCDIR = $(HWLOC_top_builddir)/doc
DOX_CONFIG = $(HWLOC_top_srcdir)/doc/doxygen.cfg

DOX_DIR = doxygen-doc
DOX_HTML_DIR = $(DOX_DIR)/html
DOX_MAN_DIR = $(DOX_DIR)/man
DOX_LATEX_DIR = $(DOX_DIR)/latex
DOX_A4PDF = doxygen-doc/$(PACKAGE)-a4.pdf
DOX_LETTERPDF = doxygen-doc/$(PACKAGE)-letter.pdf
DOX_TAG = $(DOX_DIR)/$(PACKAGE).tag

#
# The goal is that Doxygen output (i.e., the documentation) is
# included in release tarballs; there is no need to build anything
# from tarballs.  Developers will need to build the docs the first
# time they build after a checkout (or if something in the docs
# changes, etc.).
#
# Note that by listing directories in EXTRA_DIST, we pick up the whole
# tree (e.g., everything in the man and latex directories).
#

PREBUILT_IMAGES = images/dudley.png images/emmett.png images/hagrid.png
image_built_sources = images/diagram.png images/diagram.eps

EXTRA_DIST = \
        hwloc.doxy \
        doxygen.css \
        doxygen.cfg \
        images/diagram.fig \
        images/ppc64-with-smt.png \
        images/ppc64-with-smt.pdf \
        images/ppc64-without-smt.png \
        images/ppc64-without-smt.pdf \
        images/ppc64-full-with-smt.png \
        images/ppc64-full-with-smt.pdf \
        www.open-mpi.org.cfg \
        www.open-mpi.org-css.inc \
        www.open-mpi.org-footer.inc \
        www.open-mpi.org-header.inc \
        $(PREBUILT_IMAGES) \
        $(image_built_sources)

#
# Files where the doxygen inputs live (i.e., dependencies).  Make the
# generated tagfile depend on these files, which will force them to be
# regenerated (i.e., re-run doxygen) whenever any of these files
# change.
#

dox_inputs = $(DOX_CONFIG) \
       $(srcdir)/hwloc.doxy \
       $(HWLOC_top_srcdir)/include/hwloc.h \
       $(HWLOC_top_srcdir)/include/hwloc/helper.h \
       $(HWLOC_top_srcdir)/include/hwloc/bitmap.h \
       $(HWLOC_top_srcdir)/include/hwloc/glibc-sched.h \
       $(HWLOC_top_srcdir)/include/hwloc/linux.h \
       $(HWLOC_top_srcdir)/include/hwloc/linux-libnuma.h \
       $(HWLOC_top_srcdir)/include/hwloc/cuda.h \
       $(HWLOC_top_srcdir)/include/hwloc/cudart.h \
       $(HWLOC_top_srcdir)/include/hwloc/openfabrics-verbs.h \
       $(HWLOC_top_srcdir)/include/hwloc/myriexpress.h

#
# Create the images that we need for the PDF output and the HTML
# output.  There is not an easy way to check if the output of
# AC_PATH_PROG found something in configure.ac (!), so we have to put
# a run-time check here to see if fig2dev was found.  :-(
#
# Note that BUILD_DOXYGEN will automatically be false if we're not
# building standalone.
#

if HWLOC_BUILD_DOXYGEN
BUILT_SOURCES = $(image_built_sources)

images/diagram.png: $(srcdir)/images/diagram.fig
	$(MKDIR_P) images
	@if test "x$(FIG2DEV)" = "x"; then \
	    echo "ERROR: Cannot find the 'fig2dev' executable -- cannot make $@"; \
	    exit 1; \
	fi
	$(FIG2DEV) -L png $< $@

images/diagram.eps: $(srcdir)/images/diagram.fig
	$(MKDIR_P) images
	@if test "x$(FIG2DEV)" = "x"; then \
	    echo "ERROR: Cannot find the 'fig2dev' executable -- cannot make $@"; \
	    exit 1; \
	fi
	$(FIG2DEV) -L eps $< $@
endif

#
# Rules for running doxygen.  It depends on the built images and the
# dox_inputs.
# Remove useless manpages, they have too long filenames anyway because
# of nested structurre/union declarations.
#

if HWLOC_BUILD_DOXYGEN
$(DOX_TAG): $(BUILT_SOURCES) $(dox_inputs) $(PREBUILT_IMAGES)
	rm -fr $(DOX_DIR)
	$(DOXYGEN) $(DOX_CONFIG)
	-sed -i \
		-e 's/__hwloc_restrict/restrict/g' \
		-e 's/\\_\\-\\_\\-hwloc\\_\\-restrict/restrict/g' \
		-e 's/__hwloc_attribute_unused//g' \
		-e 's/\\_\\-\\_\\-hwloc\\_\\-attribute\\_\\-unused//g' \
		-e 's/__hwloc_attribute_malloc//g' \
		-e 's/\\_\\-\\_\\-hwloc\\_\\-attribute\\_\\-malloc//g' \
		-e 's/__hwloc_attribute_const//g' \
		-e 's/\\_\\-\\_\\-hwloc\\_\\-attribute\\_\\-const//g' \
		-e 's/__hwloc_attribute_pure//g' \
		-e 's/\\_\\-\\_\\-hwloc\\_\\-attribute\\_\\-pure//g' \
		-e 's/__hwloc_attribute_deprecated//g' \
		-e 's/\\_\\-\\_\\-hwloc\\_\\-attribute\\_\\-deprecated//g' \
		-e 's/HWLOC_DECLSPEC//g' \
		-e 's/HWLOC\\_\\-DECLSPEC//g' \
		-e 's/__hwloc_inline/inline/g' \
		-e 's/\\_\\-\\_\\-hwloc\\_\\-inline/inline/g' \
		$(DOX_DIR)/html/*.html $(DOX_DIR)/latex/*.tex $(DOX_DIR)/man/man3/*.3
	@echo "Work-around spurious leading _ in doxygen filenames..."
	(cd $(DOX_DIR)/man/man3 ; \
	for i in _hwloc* ; do \
		[ ! -f $$i ] || mv $$i $${i#_} ; \
	done)
	@echo "Removing useless manpages..."
	@mkdir $(DOX_DIR)/man.tmp
	@mv $(man3_MANS) $(DOX_DIR)/man.tmp/
	@rm -rf $(DOX_DIR)/man/man3
	@mv $(DOX_DIR)/man.tmp $(DOX_DIR)/man/man3
if HWLOC_DOXYGEN_BROKEN_SHORT_NAMES
	@echo "Work-around buggy doxygen filenames..."
	-@mv -f $(DOX_DIR)/html/termsanddefs.html $(DOX_DIR)/html/a00001.html
	-@mv -f $(DOX_DIR)/latex/termsanddefs.tex $(DOX_DIR)/latex/a00001.tex
	-@mv -f $(DOX_DIR)/html/tools.html $(DOX_DIR)/html/a00002.html
	-@mv -f $(DOX_DIR)/latex/tools.tex $(DOX_DIR)/latex/a00002.tex
	-@mv -f $(DOX_DIR)/html/envvar.html $(DOX_DIR)/html/a00003.html
	-@mv -f $(DOX_DIR)/latex/envvar.tex $(DOX_DIR)/latex/a00003.tex
	-@mv -f $(DOX_DIR)/html/interoperability.html $(DOX_DIR)/html/a00004.html
	-@mv -f $(DOX_DIR)/latex/interoperability.tex $(DOX_DIR)/latex/a00004.tex
	-@mv -f $(DOX_DIR)/html/threadsafety.html $(DOX_DIR)/html/a00005.html
	-@mv -f $(DOX_DIR)/latex/threadsafety.tex $(DOX_DIR)/latex/a00005.tex
	-@mv -f $(DOX_DIR)/html/embed.html $(DOX_DIR)/html/a00006.html
	-@mv -f $(DOX_DIR)/latex/embed.tex $(DOX_DIR)/latex/a00006.tex
	-@mv -f $(DOX_DIR)/html/switchfromplpa.html $(DOX_DIR)/html/a00007.html
	-@mv -f $(DOX_DIR)/latex/switchfromplpa.tex $(DOX_DIR)/latex/a00007.tex
endif
endif

#
# Rules for building the PDF
#

if HWLOC_BUILD_DOXYGEN

# The Doxygen config is set to generate a4 latex -- no transformation
# is necessary.
$(DOX_A4PDF): $(DOX_TAG)
	cd $(DOX_LATEX_DIR); \
	rm -f *.aux *.toc *.idx *.ind *.ilg *.log *.out; \
	cp refman.tex a4-refman.tex; \
	$(PDFLATEX) a4-refman.tex; \
	$(MAKEINDEX) a4-refman.idx; \
	$(PDFLATEX) a4-refman.tex; \
	done=0; repeat=5; \
	while test $$done = 0 -a $$repeat -gt 0; do \
           if $(EGREP) 'Rerun (LaTeX|to get cross-references right)' a4-refman.log > /dev/null 2>&1; then \
	       $(PDFLATEX) a4-refman.tex; \
	       repeat=`expr $$repeat - 1`; \
	   else \
	       done=1; \
	   fi; \
	done; \
	mv a4-refman.pdf $(DOCDIR)/$(DOX_A4PDF)

# The Doxygen config is set to generate a4 latex -- slightly transform
# to make suitable for US letter.
$(DOX_LETTERPDF): $(DOX_TAG)
	cd $(DOX_LATEX_DIR); \
	rm -f *.aux *.toc *.idx *.ind *.ilg *.log *.out; \
	sed -e 's/a4paper/letterpaper/g' -e 's/\\usepackage{a4wide}//' refman.tex > letter-refman.tex; \
	$(PDFLATEX) letter-refman.tex; \
	$(MAKEINDEX) letter-refman.idx; \
	$(PDFLATEX) letter-refman.tex; \
	done=0; repeat=5; \
	while test $$done = 0 -a $$repeat -gt 0; do \
           if $(EGREP) 'Rerun (LaTeX|to get cross-references right)' letter-refman.log > /dev/null 2>&1; then \
	       $(PDFLATEX) letter-refman.tex; \
	       repeat=`expr $$repeat - 1`; \
	   else \
	       done=1; \
	   fi; \
	done; \
	mv letter-refman.pdf $(DOCDIR)/$(DOX_LETTERPDF)
endif

#
# Note that we want to use our own doxygen.css file; not the one that
# doxygen installs in the HTML directory.  So manually copy it over.
# Be a little clever: only copy the doxygen.css file over if it exists
# in DOX_HTML_DIR (which is in the build tree).  If the html tree
# doesn't exist in the build tree, then we're using an html tree in
# the source tree, and we don't need to copy over the doxygen.css
# because we didn't build the html tree (e.g., the html tree came
# pre-bundled in a tarball).
#

if HWLOC_BUILD_DOXYGEN
all-local: $(DOX_TAG)
	if test -d $(DOX_HTML_DIR) -a -f $(DOX_HTML_DIR)/doxygen.css; then \
	    cp -f $(srcdir)/doxygen.css $(DOX_HTML_DIR); \
	fi
endif

#
# Un/install the generated PDF and man pages (just like BUILD_DOXYGEN,
# INSTALL_DOXYGEN will automatically be false if we're not building in
# standalone mode).
#

if HWLOC_INSTALL_DOXYGEN
dist_pdf_DATA = $(DOX_A4PDF) $(DOX_LETTERPDF)
endif

#
# Install the HWLOC_* and hwloc_* man pages.  It would be great to
# figure out how to not have to list every installable man page here
# in the Makefile.am...  :-(
#

if HWLOC_INSTALL_DOXYGEN
man3_MANS = \
        $(DOX_MAN_DIR)/man3/HWLOC_CPUBIND_PROCESS.3 \
        $(DOX_MAN_DIR)/man3/HWLOC_CPUBIND_STRICT.3 \
        $(DOX_MAN_DIR)/man3/HWLOC_CPUBIND_THREAD.3 \
        $(DOX_MAN_DIR)/man3/HWLOC_OBJ_CACHE.3 \
        $(DOX_MAN_DIR)/man3/HWLOC_OBJ_CORE.3 \
        $(DOX_MAN_DIR)/man3/HWLOC_OBJ_MACHINE.3 \
        $(DOX_MAN_DIR)/man3/HWLOC_OBJ_MISC.3 \
        $(DOX_MAN_DIR)/man3/HWLOC_OBJ_GROUP.3 \
        $(DOX_MAN_DIR)/man3/HWLOC_OBJ_NODE.3 \
        $(DOX_MAN_DIR)/man3/HWLOC_OBJ_PU.3 \
        $(DOX_MAN_DIR)/man3/HWLOC_OBJ_SOCKET.3 \
        $(DOX_MAN_DIR)/man3/HWLOC_OBJ_SYSTEM.3 \
        $(DOX_MAN_DIR)/man3/HWLOC_TOPOLOGY_FLAG_WHOLE_SYSTEM.3 \
        $(DOX_MAN_DIR)/man3/HWLOC_TOPOLOGY_FLAG_IS_THISSYSTEM.3 \
        $(DOX_MAN_DIR)/man3/HWLOC_TYPE_DEPTH_MULTIPLE.3 \
        $(DOX_MAN_DIR)/man3/HWLOC_TYPE_DEPTH_UNKNOWN.3 \
        $(DOX_MAN_DIR)/man3/hwloc_compare_types.3 \
        $(DOX_MAN_DIR)/man3/hwloc_cpubind_policy_t.3 \
<<<<<<< HEAD
        $(DOX_MAN_DIR)/man3/hwloc_cpuset_alloc.3 \
        $(DOX_MAN_DIR)/man3/hwloc_cpuset_free.3 \
        $(DOX_MAN_DIR)/man3/hwloc_cpuset_dup.3 \
        $(DOX_MAN_DIR)/man3/hwloc_cpuset_copy.3 \
        $(DOX_MAN_DIR)/man3/hwloc_cpuset_all_but_cpu.3 \
        $(DOX_MAN_DIR)/man3/hwloc_cpuset_and.3 \
        $(DOX_MAN_DIR)/man3/hwloc_cpuset_andnot.3 \
        $(DOX_MAN_DIR)/man3/hwloc_cpuset_clr.3 \
        $(DOX_MAN_DIR)/man3/hwloc_cpuset_clr_range.3 \
        $(DOX_MAN_DIR)/man3/hwloc_cpuset_compare.3 \
        $(DOX_MAN_DIR)/man3/hwloc_cpuset_compare_first.3 \
        $(DOX_MAN_DIR)/man3/hwloc_cpuset_cpu.3 \
        $(DOX_MAN_DIR)/man3/hwloc_cpuset_fill.3 \
        $(DOX_MAN_DIR)/man3/hwloc_cpuset_first.3 \
        $(DOX_MAN_DIR)/man3/hwloc_cpuset_foreach_begin.3 \
        $(DOX_MAN_DIR)/man3/hwloc_cpuset_foreach_end.3 \
        $(DOX_MAN_DIR)/man3/hwloc_cpuset_from_nodeset.3 \
=======
        $(DOX_MAN_DIR)/man3/hwloc_bitmap_alloc.3 \
        $(DOX_MAN_DIR)/man3/hwloc_bitmap_free.3 \
        $(DOX_MAN_DIR)/man3/hwloc_bitmap_dup.3 \
        $(DOX_MAN_DIR)/man3/hwloc_bitmap_copy.3 \
        $(DOX_MAN_DIR)/man3/hwloc_bitmap_allbut.3 \
        $(DOX_MAN_DIR)/man3/hwloc_bitmap_and.3 \
        $(DOX_MAN_DIR)/man3/hwloc_bitmap_andnot.3 \
        $(DOX_MAN_DIR)/man3/hwloc_bitmap_clr.3 \
        $(DOX_MAN_DIR)/man3/hwloc_bitmap_clr_range.3 \
        $(DOX_MAN_DIR)/man3/hwloc_bitmap_compare.3 \
        $(DOX_MAN_DIR)/man3/hwloc_bitmap_compare_first.3 \
        $(DOX_MAN_DIR)/man3/hwloc_bitmap_fill.3 \
        $(DOX_MAN_DIR)/man3/hwloc_bitmap_first.3 \
        $(DOX_MAN_DIR)/man3/hwloc_bitmap_foreach_begin.3 \
        $(DOX_MAN_DIR)/man3/hwloc_bitmap_foreach_end.3 \
>>>>>>> 323ba112
        $(DOX_MAN_DIR)/man3/hwloc_cpuset_from_glibc_sched_affinity.3 \
        $(DOX_MAN_DIR)/man3/hwloc_bitmap_from_ith_ulong.3 \
        $(DOX_MAN_DIR)/man3/hwloc_cpuset_from_linux_libnuma_bitmask.3 \
        $(DOX_MAN_DIR)/man3/hwloc_cpuset_from_linux_libnuma_nodemask.3 \
        $(DOX_MAN_DIR)/man3/hwloc_cpuset_from_linux_libnuma_ulongs.3 \
<<<<<<< HEAD
        $(DOX_MAN_DIR)/man3/hwloc_cpuset_from_string.3 \
        $(DOX_MAN_DIR)/man3/hwloc_cpuset_from_ulong.3 \
        $(DOX_MAN_DIR)/man3/hwloc_cpuset_intersects.3 \
        $(DOX_MAN_DIR)/man3/hwloc_cpuset_isequal.3 \
        $(DOX_MAN_DIR)/man3/hwloc_cpuset_isfull.3 \
        $(DOX_MAN_DIR)/man3/hwloc_cpuset_isincluded.3 \
        $(DOX_MAN_DIR)/man3/hwloc_cpuset_isset.3 \
        $(DOX_MAN_DIR)/man3/hwloc_cpuset_iszero.3 \
        $(DOX_MAN_DIR)/man3/hwloc_cpuset_last.3 \
        $(DOX_MAN_DIR)/man3/hwloc_cpuset_next.3 \
        $(DOX_MAN_DIR)/man3/hwloc_cpuset_not.3 \
        $(DOX_MAN_DIR)/man3/hwloc_cpuset_or.3 \
        $(DOX_MAN_DIR)/man3/hwloc_cpuset_set.3 \
        $(DOX_MAN_DIR)/man3/hwloc_cpuset_set_range.3 \
        $(DOX_MAN_DIR)/man3/hwloc_cpuset_set_ith_ulong.3 \
        $(DOX_MAN_DIR)/man3/hwloc_cpuset_singlify.3 \
        $(DOX_MAN_DIR)/man3/hwloc_cpuset_snprintf.3 \
        $(DOX_MAN_DIR)/man3/hwloc_cpuset_asprintf.3 \
        $(DOX_MAN_DIR)/man3/hwloc_cpuset_t.3 \
        $(DOX_MAN_DIR)/man3/hwloc_cpuset_to_nodeset.3 \
=======
        $(DOX_MAN_DIR)/man3/hwloc_bitmap_sscanf.3 \
        $(DOX_MAN_DIR)/man3/hwloc_bitmap_from_ulong.3 \
        $(DOX_MAN_DIR)/man3/hwloc_bitmap_intersects.3 \
        $(DOX_MAN_DIR)/man3/hwloc_bitmap_isequal.3 \
        $(DOX_MAN_DIR)/man3/hwloc_bitmap_isfull.3 \
        $(DOX_MAN_DIR)/man3/hwloc_bitmap_isincluded.3 \
        $(DOX_MAN_DIR)/man3/hwloc_bitmap_isset.3 \
        $(DOX_MAN_DIR)/man3/hwloc_bitmap_iszero.3 \
        $(DOX_MAN_DIR)/man3/hwloc_bitmap_last.3 \
        $(DOX_MAN_DIR)/man3/hwloc_bitmap_next.3 \
        $(DOX_MAN_DIR)/man3/hwloc_bitmap_not.3 \
        $(DOX_MAN_DIR)/man3/hwloc_bitmap_or.3 \
        $(DOX_MAN_DIR)/man3/hwloc_bitmap_set.3 \
        $(DOX_MAN_DIR)/man3/hwloc_bitmap_setonly.3 \
        $(DOX_MAN_DIR)/man3/hwloc_bitmap_set_range.3 \
        $(DOX_MAN_DIR)/man3/hwloc_bitmap_set_ith_ulong.3 \
        $(DOX_MAN_DIR)/man3/hwloc_bitmap_singlify.3 \
        $(DOX_MAN_DIR)/man3/hwloc_bitmap_snprintf.3 \
        $(DOX_MAN_DIR)/man3/hwloc_bitmap_asprintf.3 \
        $(DOX_MAN_DIR)/man3/hwloc_bitmap_t.3 \
>>>>>>> 323ba112
        $(DOX_MAN_DIR)/man3/hwloc_cpuset_to_glibc_sched_affinity.3 \
        $(DOX_MAN_DIR)/man3/hwloc_bitmap_to_ith_ulong.3 \
        $(DOX_MAN_DIR)/man3/hwloc_cpuset_to_linux_libnuma_bitmask.3 \
        $(DOX_MAN_DIR)/man3/hwloc_cpuset_to_linux_libnuma_nodemask.3 \
        $(DOX_MAN_DIR)/man3/hwloc_cpuset_to_linux_libnuma_ulongs.3 \
        $(DOX_MAN_DIR)/man3/hwloc_bitmap_to_ulong.3 \
        $(DOX_MAN_DIR)/man3/hwloc_bitmap_weight.3 \
        $(DOX_MAN_DIR)/man3/hwloc_bitmap_xor.3 \
        $(DOX_MAN_DIR)/man3/hwloc_cuda_get_device_cpuset.3 \
        $(DOX_MAN_DIR)/man3/hwloc_cudart_get_device_cpuset.3 \
        $(DOX_MAN_DIR)/man3/hwloc_distribute.3 \
        $(DOX_MAN_DIR)/man3/hwloc_get_closest_objs.3 \
        $(DOX_MAN_DIR)/man3/hwloc_get_common_ancestor_obj.3 \
        $(DOX_MAN_DIR)/man3/hwloc_get_cache_covering_cpuset.3 \
        $(DOX_MAN_DIR)/man3/hwloc_get_child_covering_cpuset.3 \
        $(DOX_MAN_DIR)/man3/hwloc_get_obj_covering_cpuset.3 \
        $(DOX_MAN_DIR)/man3/hwloc_get_depth_type.3 \
        $(DOX_MAN_DIR)/man3/hwloc_topology_get_allowed_cpuset.3 \
        $(DOX_MAN_DIR)/man3/hwloc_topology_get_complete_cpuset.3 \
        $(DOX_MAN_DIR)/man3/hwloc_topology_get_online_cpuset.3 \
        $(DOX_MAN_DIR)/man3/hwloc_topology_get_topology_cpuset.3 \
        $(DOX_MAN_DIR)/man3/hwloc_get_first_largest_obj_inside_cpuset.3 \
        $(DOX_MAN_DIR)/man3/hwloc_get_largest_objs_inside_cpuset.3 \
        $(DOX_MAN_DIR)/man3/hwloc_get_nbobjs_inside_cpuset_by_type.3 \
        $(DOX_MAN_DIR)/man3/hwloc_get_nbobjs_inside_cpuset_by_depth.3 \
        $(DOX_MAN_DIR)/man3/hwloc_get_next_child.3 \
        $(DOX_MAN_DIR)/man3/hwloc_get_next_obj_covering_cpuset_by_type.3 \
        $(DOX_MAN_DIR)/man3/hwloc_get_next_obj_covering_cpuset_by_depth.3 \
        $(DOX_MAN_DIR)/man3/hwloc_get_next_obj_inside_cpuset_by_type.3 \
        $(DOX_MAN_DIR)/man3/hwloc_get_next_obj_inside_cpuset_by_depth.3 \
        $(DOX_MAN_DIR)/man3/hwloc_get_next_obj_by_type.3 \
        $(DOX_MAN_DIR)/man3/hwloc_get_next_obj_by_depth.3 \
        $(DOX_MAN_DIR)/man3/hwloc_get_pu_obj_by_os_index.3 \
        $(DOX_MAN_DIR)/man3/hwloc_get_obj_below_by_type.3 \
        $(DOX_MAN_DIR)/man3/hwloc_get_obj_below_array_by_type.3 \
        $(DOX_MAN_DIR)/man3/hwloc_get_obj_inside_cpuset_by_type.3 \
        $(DOX_MAN_DIR)/man3/hwloc_get_obj_inside_cpuset_by_depth.3 \
        $(DOX_MAN_DIR)/man3/hwloc_get_obj_by_type.3 \
        $(DOX_MAN_DIR)/man3/hwloc_get_obj_by_depth.3 \
        $(DOX_MAN_DIR)/man3/hwloc_get_ancestor_obj_by_type.3 \
        $(DOX_MAN_DIR)/man3/hwloc_get_ancestor_obj_by_depth.3 \
        $(DOX_MAN_DIR)/man3/hwloc_get_shared_cache_covering_obj.3 \
        $(DOX_MAN_DIR)/man3/hwloc_get_root_obj.3 \
        $(DOX_MAN_DIR)/man3/hwloc_get_type_depth.3 \
        $(DOX_MAN_DIR)/man3/hwloc_get_nbobjs_by_type.3 \
        $(DOX_MAN_DIR)/man3/hwloc_get_nbobjs_by_depth.3 \
        $(DOX_MAN_DIR)/man3/hwloc_get_type_or_above_depth.3 \
        $(DOX_MAN_DIR)/man3/hwloc_get_type_or_below_depth.3 \
        $(DOX_MAN_DIR)/man3/hwloc_ibv_get_device_cpuset.3 \
        $(DOX_MAN_DIR)/man3/hwloc_linux_parse_cpumap_file.3 \
        $(DOX_MAN_DIR)/man3/hwloc_mx_board_get_device_cpuset.3 \
        $(DOX_MAN_DIR)/man3/hwloc_mx_endpoint_get_device_cpuset.3 \
        $(DOX_MAN_DIR)/man3/hwloc_nodeset_t.3 \
        $(DOX_MAN_DIR)/man3/hwloc_obj.3 \
        $(DOX_MAN_DIR)/man3/hwloc_obj_attr_u.3 \
        $(DOX_MAN_DIR)/man3/hwloc_obj_attr_u_hwloc_cache_attr_s.3 \
        $(DOX_MAN_DIR)/man3/hwloc_obj_attr_u_hwloc_group_attr_s.3 \
        $(DOX_MAN_DIR)/man3/hwloc_obj_memory_s.3 \
        $(DOX_MAN_DIR)/man3/hwloc_obj_cpuset_snprintf.3 \
        $(DOX_MAN_DIR)/man3/hwloc_obj_is_in_subtree.3 \
        $(DOX_MAN_DIR)/man3/hwloc_obj_type_snprintf.3 \
        $(DOX_MAN_DIR)/man3/hwloc_obj_attr_snprintf.3 \
        $(DOX_MAN_DIR)/man3/hwloc_obj_snprintf.3 \
        $(DOX_MAN_DIR)/man3/hwloc_obj_t.3 \
        $(DOX_MAN_DIR)/man3/hwloc_obj_type_of_string.3 \
        $(DOX_MAN_DIR)/man3/hwloc_obj_type_string.3 \
        $(DOX_MAN_DIR)/man3/hwloc_obj_type_t.3 \
        $(DOX_MAN_DIR)/man3/hwloc_obj_get_info_by_name.3 \
        $(DOX_MAN_DIR)/man3/hwloc_get_cpubind.3 \
        $(DOX_MAN_DIR)/man3/hwloc_get_proc_cpubind.3 \
        $(DOX_MAN_DIR)/man3/hwloc_get_thread_cpubind.3 \
        $(DOX_MAN_DIR)/man3/hwloc_set_cpubind.3 \
        $(DOX_MAN_DIR)/man3/hwloc_set_proc_cpubind.3 \
        $(DOX_MAN_DIR)/man3/hwloc_set_thread_cpubind.3 \
        $(DOX_MAN_DIR)/man3/hwloc_alloc_membind.3 \
        $(DOX_MAN_DIR)/man3/hwloc_alloc_membind_cpuset.3 \
        $(DOX_MAN_DIR)/man3/hwloc_free_membind.3 \
        $(DOX_MAN_DIR)/man3/hwloc_get_membind.3 \
        $(DOX_MAN_DIR)/man3/hwloc_get_membind_cpuset.3 \
        $(DOX_MAN_DIR)/man3/hwloc_set_membind.3 \
        $(DOX_MAN_DIR)/man3/hwloc_set_membind_cpuset.3 \
        $(DOX_MAN_DIR)/man3/hwloc_get_area_membind.3 \
        $(DOX_MAN_DIR)/man3/hwloc_get_area_membind_cpuset.3 \
        $(DOX_MAN_DIR)/man3/hwloc_set_area_membind.3 \
        $(DOX_MAN_DIR)/man3/hwloc_set_area_membind_cpuset.3 \
        $(DOX_MAN_DIR)/man3/hwloc_get_proc_membind.3 \
        $(DOX_MAN_DIR)/man3/hwloc_get_proc_membind_cpuset.3 \
        $(DOX_MAN_DIR)/man3/hwloc_set_proc_membind.3 \
        $(DOX_MAN_DIR)/man3/hwloc_set_proc_membind_cpuset.3 \
        $(DOX_MAN_DIR)/man3/hwloc_topology_check.3 \
        $(DOX_MAN_DIR)/man3/hwloc_topology_destroy.3 \
	$(DOX_MAN_DIR)/man3/hwloc_topology_export_xml.3 \
	$(DOX_MAN_DIR)/man3/hwloc_topology_insert_misc_object_by_cpuset.3 \
	$(DOX_MAN_DIR)/man3/hwloc_topology_insert_misc_object_by_parent.3 \
        $(DOX_MAN_DIR)/man3/hwloc_topology_flags_e.3 \
        $(DOX_MAN_DIR)/man3/hwloc_topology_get_depth.3 \
        $(DOX_MAN_DIR)/man3/hwloc_topology_get_support.3 \
        $(DOX_MAN_DIR)/man3/hwloc_topology_ignore_all_keep_structure.3 \
        $(DOX_MAN_DIR)/man3/hwloc_topology_ignore_type.3 \
        $(DOX_MAN_DIR)/man3/hwloc_topology_ignore_type_keep_structure.3 \
        $(DOX_MAN_DIR)/man3/hwloc_topology_init.3 \
        $(DOX_MAN_DIR)/man3/hwloc_topology_is_thissystem.3 \
        $(DOX_MAN_DIR)/man3/hwloc_topology_load.3 \
        $(DOX_MAN_DIR)/man3/hwloc_topology_set_flags.3 \
        $(DOX_MAN_DIR)/man3/hwloc_topology_set_fsroot.3 \
        $(DOX_MAN_DIR)/man3/hwloc_topology_set_pid.3 \
        $(DOX_MAN_DIR)/man3/hwloc_topology_set_synthetic.3 \
        $(DOX_MAN_DIR)/man3/hwloc_topology_set_xml.3 \
        $(DOX_MAN_DIR)/man3/hwloc_topology_support.3 \
        $(DOX_MAN_DIR)/man3/hwloc_topology_discovery_support.3 \
        $(DOX_MAN_DIR)/man3/hwloc_topology_cpubind_support.3 \
        $(DOX_MAN_DIR)/man3/hwloc_topology_t.3 \
<<<<<<< HEAD
        $(DOX_MAN_DIR)/man3/hwlocality_cpubinding.3 \
        $(DOX_MAN_DIR)/man3/hwlocality_membinding.3 \
=======
        $(DOX_MAN_DIR)/man3/hwlocality_binding.3 \
        $(DOX_MAN_DIR)/man3/hwlocality_bitmap.3 \
>>>>>>> 323ba112
        $(DOX_MAN_DIR)/man3/hwlocality_configuration.3 \
        $(DOX_MAN_DIR)/man3/hwlocality_conversion.3 \
        $(DOX_MAN_DIR)/man3/hwlocality_creation.3 \
        $(DOX_MAN_DIR)/man3/hwlocality_cuda.3 \
        $(DOX_MAN_DIR)/man3/hwlocality_cudart.3 \
        $(DOX_MAN_DIR)/man3/hwlocality_glibc_sched.3 \
        $(DOX_MAN_DIR)/man3/hwlocality_helper_binding.3 \
        $(DOX_MAN_DIR)/man3/hwlocality_helper_find_cache.3 \
        $(DOX_MAN_DIR)/man3/hwlocality_helper_find_covering.3 \
        $(DOX_MAN_DIR)/man3/hwlocality_helper_find_coverings.3 \
        $(DOX_MAN_DIR)/man3/hwlocality_helper_find_inside.3 \
        $(DOX_MAN_DIR)/man3/hwlocality_helper_traversal.3 \
        $(DOX_MAN_DIR)/man3/hwlocality_helper_traversal_basic.3 \
        $(DOX_MAN_DIR)/man3/hwlocality_helper_types.3 \
        $(DOX_MAN_DIR)/man3/hwlocality_information.3 \
        $(DOX_MAN_DIR)/man3/hwlocality_linux_libnuma_bitmask.3 \
        $(DOX_MAN_DIR)/man3/hwlocality_linux_libnuma_nodemask.3 \
        $(DOX_MAN_DIR)/man3/hwlocality_linux_libnuma_ulongs.3 \
        $(DOX_MAN_DIR)/man3/hwlocality_openfabrics.3 \
        $(DOX_MAN_DIR)/man3/hwlocality_myriexpress.3 \
        $(DOX_MAN_DIR)/man3/hwlocality_objects.3 \
        $(DOX_MAN_DIR)/man3/hwlocality_traversal.3 \
        $(DOX_MAN_DIR)/man3/hwlocality_types.3
endif

#
# Put in these rules to force the generation of the man pages and get
# all the dependencies right.  Additionally, this forces a
# serialization during parallel builds (e.g., "make -j X") to ensure
# that we don't get partial target errors.
#

if HWLOC_BUILD_DOXYGEN
$(man3_MANS): $(DOX_TAG)
# Enforce some ordering so that "make -j X" works properly (i.e.,
# doesn't try to build both PDFs at the same time)
$(DOX_A4PDF): $(DOX_TAG) $(DOX_LETTERPDF)
$(DOX_LETTERPDF): $(DOX_TAG)
$(DOX_HTML_DIR): $(DOX_TAG)
$(DOX_LATEX_DIR): $(DOX_TAG)
$(DOX_MAN_DIR): $(DOX_TAG)
endif

#
# Make sure that the documentation example works
#

if HWLOC_BUILD_TESTS
TESTS = hwloc-hello
check_PROGRAMS = $(TESTS)
endif HWLOC_BUILD_TESTS

hwloc_hello_LDADD = $(HWLOC_top_builddir)/src/libhwloc.la
hwloc_hello_DEPENDENCIES = $(hwloc_hello_LDADD)

#
# Only remove the actual generated documentation files for maintainers
#

MAINTAINERCLEANFILES = $(DOX_TAG) \
    -r \
    $(DOX_HTML_DIR) \
    $(DOX_MAN_DIR) \
    $(DOX_LATEX_DIR) \
    $(DOX_A4PDF) \
    $(DOX_LETTERPDF)

#
# Rules for creating the top-level README file.  There does not appear
# to be an easy way to know if AC_PATH_PROG found something in
# configure.ac (!), so put a run-time check here to see if we have
# w3c.  
#
# Just like BUILD_DOXYGEN, BUILD_README will automatically be false if
# we're not building standalone.
#

if HWLOC_BUILD_README
doc readme: all $(HWLOC_top_srcdir)/README
$(HWLOC_top_srcdir)/README: $(DOX_HTML_DIR)
	LC_ALL=C $(HWLOC_W3_GENERATOR) $(DOX_HTML_DIR)/index.html | sed -n -e 's/^   //' -e '/^Introduction$$/,$$p' > $@
else
doc readme: no-build-readme
$(HWLOC_top_srcdir)/README: no-build-readme

no-build-readme:
	@echo "ERROR: You do not have the 'w3m' or 'lynx' executables to build the README, or do not have the 'doxygen' executable to build the docs."
	@echo "ERROR: Cannot continue."
	@exit 1
endif

#DOCUPLOADHOST=sync.bordeaux.inria.fr
#DOCUPLOADOPTS=
#doc-upload: @DX_DOCDIR@/html
#	echo FIXME
#	false
#	rsync -avz --delete --chmod=ug+rwX,o+rX $(DOCUPLOADOPTS) @DX_DOCDIR@/html/ $(DOCUPLOADHOST):/web/runtime/libtopology/doc/<|MERGE_RESOLUTION|>--- conflicted
+++ resolved
@@ -255,25 +255,6 @@
         $(DOX_MAN_DIR)/man3/HWLOC_TYPE_DEPTH_UNKNOWN.3 \
         $(DOX_MAN_DIR)/man3/hwloc_compare_types.3 \
         $(DOX_MAN_DIR)/man3/hwloc_cpubind_policy_t.3 \
-<<<<<<< HEAD
-        $(DOX_MAN_DIR)/man3/hwloc_cpuset_alloc.3 \
-        $(DOX_MAN_DIR)/man3/hwloc_cpuset_free.3 \
-        $(DOX_MAN_DIR)/man3/hwloc_cpuset_dup.3 \
-        $(DOX_MAN_DIR)/man3/hwloc_cpuset_copy.3 \
-        $(DOX_MAN_DIR)/man3/hwloc_cpuset_all_but_cpu.3 \
-        $(DOX_MAN_DIR)/man3/hwloc_cpuset_and.3 \
-        $(DOX_MAN_DIR)/man3/hwloc_cpuset_andnot.3 \
-        $(DOX_MAN_DIR)/man3/hwloc_cpuset_clr.3 \
-        $(DOX_MAN_DIR)/man3/hwloc_cpuset_clr_range.3 \
-        $(DOX_MAN_DIR)/man3/hwloc_cpuset_compare.3 \
-        $(DOX_MAN_DIR)/man3/hwloc_cpuset_compare_first.3 \
-        $(DOX_MAN_DIR)/man3/hwloc_cpuset_cpu.3 \
-        $(DOX_MAN_DIR)/man3/hwloc_cpuset_fill.3 \
-        $(DOX_MAN_DIR)/man3/hwloc_cpuset_first.3 \
-        $(DOX_MAN_DIR)/man3/hwloc_cpuset_foreach_begin.3 \
-        $(DOX_MAN_DIR)/man3/hwloc_cpuset_foreach_end.3 \
-        $(DOX_MAN_DIR)/man3/hwloc_cpuset_from_nodeset.3 \
-=======
         $(DOX_MAN_DIR)/man3/hwloc_bitmap_alloc.3 \
         $(DOX_MAN_DIR)/man3/hwloc_bitmap_free.3 \
         $(DOX_MAN_DIR)/man3/hwloc_bitmap_dup.3 \
@@ -289,34 +270,12 @@
         $(DOX_MAN_DIR)/man3/hwloc_bitmap_first.3 \
         $(DOX_MAN_DIR)/man3/hwloc_bitmap_foreach_begin.3 \
         $(DOX_MAN_DIR)/man3/hwloc_bitmap_foreach_end.3 \
->>>>>>> 323ba112
+        $(DOX_MAN_DIR)/man3/hwloc_cpuset_from_nodeset.3 \
         $(DOX_MAN_DIR)/man3/hwloc_cpuset_from_glibc_sched_affinity.3 \
         $(DOX_MAN_DIR)/man3/hwloc_bitmap_from_ith_ulong.3 \
         $(DOX_MAN_DIR)/man3/hwloc_cpuset_from_linux_libnuma_bitmask.3 \
         $(DOX_MAN_DIR)/man3/hwloc_cpuset_from_linux_libnuma_nodemask.3 \
         $(DOX_MAN_DIR)/man3/hwloc_cpuset_from_linux_libnuma_ulongs.3 \
-<<<<<<< HEAD
-        $(DOX_MAN_DIR)/man3/hwloc_cpuset_from_string.3 \
-        $(DOX_MAN_DIR)/man3/hwloc_cpuset_from_ulong.3 \
-        $(DOX_MAN_DIR)/man3/hwloc_cpuset_intersects.3 \
-        $(DOX_MAN_DIR)/man3/hwloc_cpuset_isequal.3 \
-        $(DOX_MAN_DIR)/man3/hwloc_cpuset_isfull.3 \
-        $(DOX_MAN_DIR)/man3/hwloc_cpuset_isincluded.3 \
-        $(DOX_MAN_DIR)/man3/hwloc_cpuset_isset.3 \
-        $(DOX_MAN_DIR)/man3/hwloc_cpuset_iszero.3 \
-        $(DOX_MAN_DIR)/man3/hwloc_cpuset_last.3 \
-        $(DOX_MAN_DIR)/man3/hwloc_cpuset_next.3 \
-        $(DOX_MAN_DIR)/man3/hwloc_cpuset_not.3 \
-        $(DOX_MAN_DIR)/man3/hwloc_cpuset_or.3 \
-        $(DOX_MAN_DIR)/man3/hwloc_cpuset_set.3 \
-        $(DOX_MAN_DIR)/man3/hwloc_cpuset_set_range.3 \
-        $(DOX_MAN_DIR)/man3/hwloc_cpuset_set_ith_ulong.3 \
-        $(DOX_MAN_DIR)/man3/hwloc_cpuset_singlify.3 \
-        $(DOX_MAN_DIR)/man3/hwloc_cpuset_snprintf.3 \
-        $(DOX_MAN_DIR)/man3/hwloc_cpuset_asprintf.3 \
-        $(DOX_MAN_DIR)/man3/hwloc_cpuset_t.3 \
-        $(DOX_MAN_DIR)/man3/hwloc_cpuset_to_nodeset.3 \
-=======
         $(DOX_MAN_DIR)/man3/hwloc_bitmap_sscanf.3 \
         $(DOX_MAN_DIR)/man3/hwloc_bitmap_from_ulong.3 \
         $(DOX_MAN_DIR)/man3/hwloc_bitmap_intersects.3 \
@@ -337,7 +296,7 @@
         $(DOX_MAN_DIR)/man3/hwloc_bitmap_snprintf.3 \
         $(DOX_MAN_DIR)/man3/hwloc_bitmap_asprintf.3 \
         $(DOX_MAN_DIR)/man3/hwloc_bitmap_t.3 \
->>>>>>> 323ba112
+        $(DOX_MAN_DIR)/man3/hwloc_cpuset_to_nodeset.3 \
         $(DOX_MAN_DIR)/man3/hwloc_cpuset_to_glibc_sched_affinity.3 \
         $(DOX_MAN_DIR)/man3/hwloc_bitmap_to_ith_ulong.3 \
         $(DOX_MAN_DIR)/man3/hwloc_cpuset_to_linux_libnuma_bitmask.3 \
@@ -450,13 +409,9 @@
         $(DOX_MAN_DIR)/man3/hwloc_topology_discovery_support.3 \
         $(DOX_MAN_DIR)/man3/hwloc_topology_cpubind_support.3 \
         $(DOX_MAN_DIR)/man3/hwloc_topology_t.3 \
-<<<<<<< HEAD
         $(DOX_MAN_DIR)/man3/hwlocality_cpubinding.3 \
         $(DOX_MAN_DIR)/man3/hwlocality_membinding.3 \
-=======
-        $(DOX_MAN_DIR)/man3/hwlocality_binding.3 \
         $(DOX_MAN_DIR)/man3/hwlocality_bitmap.3 \
->>>>>>> 323ba112
         $(DOX_MAN_DIR)/man3/hwlocality_configuration.3 \
         $(DOX_MAN_DIR)/man3/hwlocality_conversion.3 \
         $(DOX_MAN_DIR)/man3/hwlocality_creation.3 \
