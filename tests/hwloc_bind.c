/*
 * Copyright © 2009 CNRS, INRIA, Université Bordeaux 1
 * See COPYING in top-level directory.
 */

#include <stdio.h>
#include <string.h>
#include <errno.h>

#include <private/config.h>
#include <hwloc.h>
#include <private/config.h>

/* check the binding functions */
hwloc_topology_t topology;
const struct hwloc_topology_support *support;

static void result_set(const char *msg, int err, int supported)
{
  const char *errmsg = strerror(errno);
  if (err)
    printf("%-40s: FAILED (%d, %s)%s\n", msg, errno, errmsg, supported ? "" : " (expected)");
  else
    printf("%-40s: OK%s\n", msg, supported ? "" : " (unexpected)");
}

static void result_get(const char *msg, hwloc_const_bitmap_t expected, hwloc_const_bitmap_t result, int err, int supported)
{
  const char *errmsg = strerror(errno);
  if (err)
    printf("%-40s: FAILED (%d, %s)%s\n", msg, errno, errmsg, supported ? "" : " (expected)");
<<<<<<< HEAD
  else if (hwloc_bitmap_isequal(expected, result))
=======
  else if (!expected || hwloc_bitmap_isequal(expected, result))
>>>>>>> 1477f04b
    printf("%-40s: OK%s\n", msg, supported ? "" : " (unexpected)");
  else {
    char *expected_s, *result_s;
    hwloc_bitmap_asprintf(&expected_s, expected);
    hwloc_bitmap_asprintf(&result_s, result);
    printf("%-40s: expected %s, got %s\n", msg, expected_s, result_s);
  }
}

static void test(hwloc_const_bitmap_t cpuset, int flags)
{
  hwloc_bitmap_t new_cpuset = hwloc_bitmap_alloc();
  result_set("Bind this singlethreaded process", hwloc_set_cpubind(topology, cpuset, flags), support->cpubind->set_thisproc_cpubind || support->cpubind->set_thisthread_cpubind);
  result_get("Get  this singlethreaded process", cpuset, new_cpuset, hwloc_get_cpubind(topology, new_cpuset, flags), support->cpubind->get_thisproc_cpubind || support->cpubind->get_thisthread_cpubind);
  result_set("Bind this thread", hwloc_set_cpubind(topology, cpuset, flags | HWLOC_CPUBIND_THREAD), support->cpubind->set_thisthread_cpubind);
  result_get("Get  this thread", cpuset, new_cpuset, hwloc_get_cpubind(topology, new_cpuset, flags | HWLOC_CPUBIND_THREAD), support->cpubind->get_thisthread_cpubind);
  result_set("Bind this whole process", hwloc_set_cpubind(topology, cpuset, flags | HWLOC_CPUBIND_PROCESS), support->cpubind->set_thisproc_cpubind);
  result_get("Get  this whole process", cpuset, new_cpuset, hwloc_get_cpubind(topology, new_cpuset, flags | HWLOC_CPUBIND_PROCESS), support->cpubind->get_thisproc_cpubind);

#ifdef HWLOC_WIN_SYS
  result_set("Bind process", hwloc_set_proc_cpubind(topology, GetCurrentProcess(), cpuset, flags | HWLOC_CPUBIND_PROCESS), support->cpubind->set_proc_cpubind);
  result_get("Get  process", cpuset, new_cpuset, hwloc_get_proc_cpubind(topology, GetCurrentProcess(), new_cpuset, flags | HWLOC_CPUBIND_PROCESS), support->cpubind->get_proc_cpubind);
  result_set("Bind thread", hwloc_set_thread_cpubind(topology, GetCurrentThread(), cpuset, flags | HWLOC_CPUBIND_THREAD), support->cpubind->set_thread_cpubind);
  result_get("Get  thread", cpuset, new_cpuset, hwloc_get_thread_cpubind(topology, GetCurrentThread(), new_cpuset, flags | HWLOC_CPUBIND_THREAD), support->cpubind->get_thread_cpubind);
#else /* !HWLOC_WIN_SYS */
  result_set("Bind whole process", hwloc_set_proc_cpubind(topology, getpid(), cpuset, flags | HWLOC_CPUBIND_PROCESS), support->cpubind->set_proc_cpubind);
  result_get("Get  whole process", cpuset, new_cpuset, hwloc_get_proc_cpubind(topology, getpid(), new_cpuset, flags | HWLOC_CPUBIND_PROCESS), support->cpubind->get_proc_cpubind);
  result_set("Bind process", hwloc_set_proc_cpubind(topology, getpid(), cpuset, flags), support->cpubind->set_proc_cpubind);
  result_get("Get  process", cpuset, new_cpuset, hwloc_get_proc_cpubind(topology, getpid(), new_cpuset, flags), support->cpubind->get_proc_cpubind);
#ifdef hwloc_thread_t
  result_set("Bind thread", hwloc_set_thread_cpubind(topology, pthread_self(), cpuset, flags), support->cpubind->set_thread_cpubind);
  result_get("Get  thread", cpuset, new_cpuset, hwloc_get_thread_cpubind(topology, pthread_self(), new_cpuset, flags), support->cpubind->get_thread_cpubind);
#endif
#endif /* !HWLOC_WIN_SYS */
  printf("\n");
  hwloc_bitmap_free(new_cpuset);
<<<<<<< HEAD
=======
}

static void testmem(hwloc_const_bitmap_t nodeset, hwloc_membind_policy_t policy, int flags, int expected)
{
  hwloc_bitmap_t new_nodeset = hwloc_bitmap_alloc();
  hwloc_membind_policy_t newpolicy;
  void *area;
  size_t area_size = 1024;
  result_set("Bind this singlethreaded process memory", hwloc_set_membind(topology, nodeset, policy, flags), (support->membind->set_thisproc_membind || support->membind->set_thisthread_membind) && expected);
  result_get("Get  this singlethreaded process memory", nodeset, new_nodeset, hwloc_get_membind(topology, new_nodeset, &newpolicy, flags), (support->membind->get_thisproc_membind || support->membind->get_thisthread_membind) && expected);
  result_set("Bind this thread memory", hwloc_set_membind(topology, nodeset, policy, flags | HWLOC_MEMBIND_THREAD), support->membind->set_thisproc_membind && expected);
  result_get("Get  this thread memory", nodeset, new_nodeset, hwloc_get_membind(topology, new_nodeset, &newpolicy, flags | HWLOC_MEMBIND_THREAD), support->membind->get_thisproc_membind && expected);
  result_set("Bind this whole process memory", hwloc_set_membind(topology, nodeset, policy, flags | HWLOC_MEMBIND_PROCESS), support->membind->set_thisproc_membind && expected);
  result_get("Get  this whole process memory", nodeset, new_nodeset, hwloc_get_membind(topology, new_nodeset, &newpolicy, flags | HWLOC_MEMBIND_PROCESS), support->membind->get_thisproc_membind && expected);
#ifdef HWLOC_WIN_SYS
  result_set("Bind process memory", hwloc_set_proc_membind(topology, GetCurrentProcess(), nodeset, policy, flags), support->membind->set_proc_membind && expected);
  result_get("Get  process memory", nodeset, new_nodeset, hwloc_get_proc_membind(topology, GetCurrentProcess(), new_nodeset, &newpolicy, flags), support->membind->get_proc_membind && expected);
#else /* !HWLOC_WIN_SYS */
  result_set("Bind process memory", hwloc_set_proc_membind(topology, getpid(), nodeset, policy, flags), support->membind->set_proc_membind && expected);
  result_get("Get  process memory", nodeset, new_nodeset, hwloc_get_proc_membind(topology, getpid(), new_nodeset, &newpolicy, flags), support->membind->get_proc_membind && expected);
#endif /* !HWLOC_WIN_SYS */
  result_set("Bind area", hwloc_set_area_membind(topology, &new_nodeset, sizeof(new_nodeset), nodeset, policy, flags), support->membind->set_area_membind && expected);
  result_get("Get  area", nodeset, new_nodeset, hwloc_get_area_membind(topology, &new_nodeset, sizeof(new_nodeset), new_nodeset, &newpolicy, flags), support->membind->get_area_membind && expected);
  if (!(flags & HWLOC_MEMBIND_MIGRATE)) {
    result_set("Alloc bound area", (area = hwloc_alloc_membind(topology, area_size, nodeset, policy, flags)) == NULL, (support->membind->alloc_membind && expected) || !(flags & HWLOC_MEMBIND_STRICT));
    if (area) {
      memset(area, 0, area_size);
      result_get("Get   bound area", nodeset, new_nodeset, hwloc_get_area_membind(topology, area, area_size, new_nodeset, &newpolicy, flags), support->membind->get_area_membind && expected);
      result_get("Free  bound area", NULL, NULL, hwloc_free_membind(topology, area, area_size), support->membind->alloc_membind && expected);
    }
  }
  printf("\n");
  hwloc_bitmap_free(new_nodeset);
}

static void testmem2(hwloc_const_bitmap_t set, int flags)
{
  printf("  default\n");
  testmem(set, HWLOC_MEMBIND_DEFAULT, flags, 1);
  printf("  firsttouch\n");
  testmem(set, HWLOC_MEMBIND_FIRSTTOUCH, flags, support->membind->firsttouch_membind);
  printf("  bound\n");
  testmem(set, HWLOC_MEMBIND_BIND, flags, support->membind->bind_membind);
  printf("  interleave\n");
  testmem(set, HWLOC_MEMBIND_INTERLEAVE, flags, support->membind->interleave_membind);
  printf("  replicate\n");
  testmem(set, HWLOC_MEMBIND_REPLICATE, flags, support->membind->replicate_membind);
  printf("  nexttouch\n");
  testmem(set, HWLOC_MEMBIND_NEXTTOUCH, flags, support->membind->nexttouch_membind);
}

static void testmem3(hwloc_const_bitmap_t set)
{
  testmem2(set, 0);
  printf("now strict\n\n");
  testmem2(set, HWLOC_MEMBIND_STRICT);
  printf("now migrate\n\n");
  testmem2(set, HWLOC_MEMBIND_MIGRATE);
  printf("now strictly migrate\n\n");
  testmem2(set, HWLOC_MEMBIND_STRICT | HWLOC_MEMBIND_MIGRATE);
>>>>>>> 1477f04b
}

int main(void)
{
  hwloc_bitmap_t set;
  hwloc_obj_t obj;
  char *str = NULL;

  hwloc_topology_init(&topology);
  hwloc_topology_load(topology);

  support = hwloc_topology_get_support(topology);

  obj = hwloc_get_root_obj(topology);
  set = hwloc_bitmap_dup(obj->cpuset);

  while (hwloc_bitmap_isequal(obj->cpuset, set)) {
    if (!obj->arity)
      break;
    obj = obj->children[0];
  }

  hwloc_bitmap_asprintf(&str, set);
  printf("system set is %s\n", str);
  free(str);

  test(set, 0);
  printf("now strict\n");
  test(set, HWLOC_CPUBIND_STRICT);

  hwloc_bitmap_free(set);
  set = hwloc_bitmap_dup(obj->cpuset);
  hwloc_bitmap_asprintf(&str, set);
  printf("obj set is %s\n", str);
  free(str);

  test(set, 0);
  printf("now strict\n");
  test(set, HWLOC_CPUBIND_STRICT);

  hwloc_bitmap_singlify(set);
  hwloc_bitmap_asprintf(&str, set);
  printf("singlified to %s\n", str);
  free(str);

  test(set, 0);
  printf("now strict\n");
  test(set, HWLOC_CPUBIND_STRICT);
  hwloc_bitmap_free(set);

  printf("\n\nmemory tests\n\n");
  printf("complete node set\n");
  set = hwloc_bitmap_dup(hwloc_get_root_obj(topology)->cpuset);
  hwloc_bitmap_asprintf(&str, set);
  printf("i.e. cpuset %s\n", str);
  free(str);
  testmem3(set);
  hwloc_bitmap_free(set);

  obj = hwloc_get_obj_by_type(topology, HWLOC_OBJ_NODE, 0);
  if (obj) {
    set = hwloc_bitmap_dup(obj->cpuset);
    hwloc_bitmap_asprintf(&str, set);
    printf("cpuset set is %s\n", str);
    free(str);

    testmem3(set);

    obj = hwloc_get_obj_by_type(topology, HWLOC_OBJ_NODE, 1);
    if (obj) {
      hwloc_bitmap_or(set, set, obj->cpuset);
      hwloc_bitmap_asprintf(&str, set);
      printf("cpuset set is %s\n", str);
      free(str);

      testmem3(set);
    }
    hwloc_bitmap_free(set);
  }

<<<<<<< HEAD
  hwloc_bitmap_free(set);
=======
>>>>>>> 1477f04b
  hwloc_topology_destroy(topology);
  return 0;
}<|MERGE_RESOLUTION|>--- conflicted
+++ resolved
@@ -29,11 +29,7 @@
   const char *errmsg = strerror(errno);
   if (err)
     printf("%-40s: FAILED (%d, %s)%s\n", msg, errno, errmsg, supported ? "" : " (expected)");
-<<<<<<< HEAD
-  else if (hwloc_bitmap_isequal(expected, result))
-=======
   else if (!expected || hwloc_bitmap_isequal(expected, result))
->>>>>>> 1477f04b
     printf("%-40s: OK%s\n", msg, supported ? "" : " (unexpected)");
   else {
     char *expected_s, *result_s;
@@ -70,8 +66,6 @@
 #endif /* !HWLOC_WIN_SYS */
   printf("\n");
   hwloc_bitmap_free(new_cpuset);
-<<<<<<< HEAD
-=======
 }
 
 static void testmem(hwloc_const_bitmap_t nodeset, hwloc_membind_policy_t policy, int flags, int expected)
@@ -132,7 +126,6 @@
   testmem2(set, HWLOC_MEMBIND_MIGRATE);
   printf("now strictly migrate\n\n");
   testmem2(set, HWLOC_MEMBIND_STRICT | HWLOC_MEMBIND_MIGRATE);
->>>>>>> 1477f04b
 }
 
 int main(void)
@@ -213,10 +206,6 @@
     hwloc_bitmap_free(set);
   }
 
-<<<<<<< HEAD
-  hwloc_bitmap_free(set);
-=======
->>>>>>> 1477f04b
   hwloc_topology_destroy(topology);
   return 0;
 }