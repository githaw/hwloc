Machine (P#0 total=41943040KB DMIBoardVendor="TYAN Computer Corp" DMIBoardName="S4881 " DMIBoardVersion=S4881 DMIBoardAssetTag= Backend=Linux LinuxCgroup=/dummy)
  NUMANode L#0 (P#0)
    Socket L#0 (P#0 CPUModel="Dual Core AMD Opteron(tm) Processor 865")
      L2Cache L#0 (size=1024KB linesize=64 ways=16)
        L1dCache L#0 (size=64KB linesize=64 ways=2)
          L1iCache L#0 (size=64KB linesize=64 ways=2)
            Core L#0 (P#0)
              PU L#0 (P#0)
      L2Cache L#1 (size=1024KB linesize=64 ways=16)
        L1dCache L#1 (size=64KB linesize=64 ways=2)
          L1iCache L#1 (size=64KB linesize=64 ways=2)
            Core L#1 (P#1)
              PU L#1 (P#1)
  NUMANode L#1 (P#1 local=8388608KB total=8388608KB)
    Socket L#1 (P#1 CPUModel="Dual Core AMD Opteron(tm) Processor 865")
      L2Cache L#2 (size=1024KB linesize=64 ways=16)
        L1dCache L#2 (size=64KB linesize=64 ways=2)
          L1iCache L#2 (size=64KB linesize=64 ways=2)
            Core L#2 (P#0)
              PU L#2 (P#2)
      L2Cache L#3 (size=1024KB linesize=64 ways=16)
        L1dCache L#3 (size=64KB linesize=64 ways=2)
          L1iCache L#3 (size=64KB linesize=64 ways=2)
            Core L#3 (P#1)
              PU L#3 (P#3)
  NUMANode L#2 (P#2 local=8388608KB total=8388608KB)
    Socket L#2 (P#2 CPUModel="Dual Core AMD Opteron(tm) Processor 865")
      L2Cache L#4 (size=1024KB linesize=64 ways=16)
        L1dCache L#4 (size=64KB linesize=64 ways=2)
          L1iCache L#4 (size=64KB linesize=64 ways=2)
            Core L#4 (P#1)
              PU L#4 (P#5)
  NUMANode L#3 (P#3 local=8388608KB total=8388608KB)
    Socket L#3 (P#3 CPUModel="Dual Core AMD Opteron(tm) Processor 865")
      L2Cache L#5 (size=1024KB linesize=64 ways=16)
        L1dCache L#5 (size=64KB linesize=64 ways=2)
          L1iCache L#5 (size=64KB linesize=64 ways=2)
            Core L#5 (P#0)
              PU L#5 (P#6)
  NUMANode L#4 (P#4 local=8388608KB total=8388608KB)
  NUMANode L#5 (P#5 local=8388608KB total=8388608KB)
  NUMANode L#6 (P#6)
    Socket L#4 (P#6 CPUModel="Dual Core AMD Opteron(tm) Processor 865")
      L2Cache L#6 (size=1024KB linesize=64 ways=16)
        L1dCache L#6 (size=64KB linesize=64 ways=2)
          L1iCache L#6 (size=64KB linesize=64 ways=2)
            Core L#6 (P#0)
              PU L#6 (P#12)
      L2Cache L#7 (size=1024KB linesize=64 ways=16)
        L1dCache L#7 (size=64KB linesize=64 ways=2)
          L1iCache L#7 (size=64KB linesize=64 ways=2)
            Core L#7 (P#1)
              PU L#7 (P#13)
  NUMANode L#7 (P#7)
    Socket L#5 (P#7 CPUModel="Dual Core AMD Opteron(tm) Processor 865")
      L2Cache L#8 (size=1024KB linesize=64 ways=16)
        L1dCache L#8 (size=64KB linesize=64 ways=2)
          L1iCache L#8 (size=64KB linesize=64 ways=2)
            Core L#8 (P#0)
              PU L#8 (P#14)
      L2Cache L#9 (size=1024KB linesize=64 ways=16)
        L1dCache L#9 (size=64KB linesize=64 ways=2)
          L1iCache L#9 (size=64KB linesize=64 ways=2)
            Core L#9 (P#1)
              PU L#9 (P#15)
depth 0:	1 Machine (type #1)
<<<<<<< HEAD
 depth 1:	8 NUMANodes (type #2)
  depth 2:	6 Sockets (type #3)
   depth 3:	10 Caches (type #4)
    depth 4:	10 Caches (type #4)
     depth 5:	10 Caches (type #4)
      depth 6:	10 Cores (type #5)
       depth 7:	10 PUs (type #6)
=======
 depth 1:	8 NUMANode (type #2)
  depth 2:	6 Socket (type #3)
   depth 3:	10 L2Cache (type #4)
    depth 4:	10 L1Cache (type #4)
     depth 5:	10 Core (type #5)
      depth 6:	10 PU (type #6)
>>>>>>> ef544e97
latency matrix between NUMANodes (depth 1) by logical indexes:
  index     0     1     2     3     4     5     6     7
      0 1.000 2.000 2.000 2.000 2.000 2.000 2.000 2.000
      1 2.000 1.000 2.000 2.000 2.000 2.000 2.000 2.000
      2 2.000 2.000 1.000 2.000 2.000 2.000 2.000 2.000
      3 2.000 2.000 2.000 1.000 2.000 2.000 2.000 2.000
      4 2.000 2.000 2.000 2.000 1.000 2.000 2.000 2.000
      5 2.000 2.000 2.000 2.000 2.000 1.000 2.000 2.000
      6 2.000 2.000 2.000 2.000 2.000 2.000 1.000 2.000
      7 2.000 2.000 2.000 2.000 2.000 2.000 2.000 1.000
6 processors not represented in topology: 0x00000f90
1 processors offline: 0x00000010
5 processors online but not allowed: 0x00000f80
1 processors allowed but not online: 0x00000010
Topology not from this system<|MERGE_RESOLUTION|>--- conflicted
+++ resolved
@@ -64,22 +64,13 @@
             Core L#9 (P#1)
               PU L#9 (P#15)
 depth 0:	1 Machine (type #1)
-<<<<<<< HEAD
- depth 1:	8 NUMANodes (type #2)
-  depth 2:	6 Sockets (type #3)
-   depth 3:	10 Caches (type #4)
-    depth 4:	10 Caches (type #4)
-     depth 5:	10 Caches (type #4)
-      depth 6:	10 Cores (type #5)
-       depth 7:	10 PUs (type #6)
-=======
  depth 1:	8 NUMANode (type #2)
   depth 2:	6 Socket (type #3)
    depth 3:	10 L2Cache (type #4)
-    depth 4:	10 L1Cache (type #4)
-     depth 5:	10 Core (type #5)
-      depth 6:	10 PU (type #6)
->>>>>>> ef544e97
+    depth 4:	10 L1dCache (type #4)
+     depth 5:	10 L1iCache (type #4)
+      depth 6:	10 Core (type #5)
+       depth 7:	10 PU (type #6)
 latency matrix between NUMANodes (depth 1) by logical indexes:
   index     0     1     2     3     4     5     6     7
       0 1.000 2.000 2.000 2.000 2.000 2.000 2.000 2.000
