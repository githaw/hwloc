Machine (P#0 total=4192952KB Backend=Linux)
  NUMANode L#0 (P#0 local=2095800KB total=2095800KB)
    Socket L#0 (P#0)
      L2Cache L#0 (size=1024KB linesize=64 ways=16)
        L1dCache L#0 (size=64KB linesize=64 ways=2)
          L1iCache L#0 (size=64KB linesize=64 ways=2)
            Core L#0 (P#0)
              PU L#0 (P#0)
  NUMANode L#1 (P#1 local=2097152KB total=2097152KB)
    Socket L#1 (P#1)
      L2Cache L#1 (size=1024KB linesize=64 ways=16)
        L1dCache L#1 (size=64KB linesize=64 ways=2)
          L1iCache L#1 (size=64KB linesize=64 ways=2)
            Core L#1 (P#0)
              PU L#1 (P#1)
depth 0:	1 Machine (type #1)
<<<<<<< HEAD
 depth 1:	2 NUMANodes (type #2)
  depth 2:	2 Sockets (type #3)
   depth 3:	2 Caches (type #4)
    depth 4:	2 Caches (type #4)
     depth 5:	2 Caches (type #4)
      depth 6:	2 Cores (type #5)
       depth 7:	2 PUs (type #6)
=======
 depth 1:	2 NUMANode (type #2)
  depth 2:	2 Socket (type #3)
   depth 3:	2 L2Cache (type #4)
    depth 4:	2 L1Cache (type #4)
     depth 5:	2 Core (type #5)
      depth 6:	2 PU (type #6)
>>>>>>> ef544e97
latency matrix between NUMANodes (depth 1) by logical indexes:
  index     0     1
      0 1.000 2.000
      1 2.000 1.000
Topology not from this system<|MERGE_RESOLUTION|>--- conflicted
+++ resolved
@@ -14,22 +14,13 @@
             Core L#1 (P#0)
               PU L#1 (P#1)
 depth 0:	1 Machine (type #1)
-<<<<<<< HEAD
- depth 1:	2 NUMANodes (type #2)
-  depth 2:	2 Sockets (type #3)
-   depth 3:	2 Caches (type #4)
-    depth 4:	2 Caches (type #4)
-     depth 5:	2 Caches (type #4)
-      depth 6:	2 Cores (type #5)
-       depth 7:	2 PUs (type #6)
-=======
  depth 1:	2 NUMANode (type #2)
   depth 2:	2 Socket (type #3)
    depth 3:	2 L2Cache (type #4)
-    depth 4:	2 L1Cache (type #4)
-     depth 5:	2 Core (type #5)
-      depth 6:	2 PU (type #6)
->>>>>>> ef544e97
+    depth 4:	2 L1dCache (type #4)
+     depth 5:	2 L1iCache (type #4)
+      depth 6:	2 Core (type #5)
+       depth 7:	2 PU (type #6)
 latency matrix between NUMANodes (depth 1) by logical indexes:
   index     0     1
       0 1.000 2.000
