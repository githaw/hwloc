Machine (P#0 total=48346688KB Backend=Linux)
  Group0 L#0 (total=24182720KB)
    NUMANode L#0 (P#0 local=6045632KB total=6045632KB)
      Socket L#0 (P#0 CPUModel="Madison up to 9M cache")
        L3Cache L#0 (size=9216KB linesize=128 ways=18)
          L2Cache L#0 (size=256KB linesize=128 ways=8)
            L1dCache L#0 (size=16KB linesize=64 ways=4)
              L1iCache L#0 (size=16KB linesize=64 ways=4)
                Core L#0 (P#0)
                  PU L#0 (P#0)
      Socket L#1 (P#0 CPUModel="Madison up to 9M cache")
        L3Cache L#1 (size=9216KB linesize=128 ways=18)
          L2Cache L#1 (size=256KB linesize=128 ways=8)
            L1dCache L#1 (size=16KB linesize=64 ways=4)
              L1iCache L#1 (size=16KB linesize=64 ways=4)
                Core L#1 (P#0)
                  PU L#1 (P#1)
    NUMANode L#1 (P#1 local=6045696KB total=6045696KB)
      Socket L#2 (P#512 CPUModel="Madison up to 9M cache")
        L3Cache L#2 (size=9216KB linesize=128 ways=18)
          L2Cache L#2 (size=256KB linesize=128 ways=8)
            L1dCache L#2 (size=16KB linesize=64 ways=4)
              L1iCache L#2 (size=16KB linesize=64 ways=4)
                Core L#2 (P#0)
                  PU L#2 (P#2)
      Socket L#3 (P#512 CPUModel="Madison up to 9M cache")
        L3Cache L#3 (size=9216KB linesize=128 ways=18)
          L2Cache L#3 (size=256KB linesize=128 ways=8)
            L1dCache L#3 (size=16KB linesize=64 ways=4)
              L1iCache L#3 (size=16KB linesize=64 ways=4)
                Core L#3 (P#0)
                  PU L#3 (P#3)
    NUMANode L#2 (P#2 local=6045696KB total=6045696KB)
      Socket L#4 (P#1024 CPUModel="Madison up to 9M cache")
        L3Cache L#4 (size=9216KB linesize=128 ways=18)
          L2Cache L#4 (size=256KB linesize=128 ways=8)
            L1dCache L#4 (size=16KB linesize=64 ways=4)
              L1iCache L#4 (size=16KB linesize=64 ways=4)
                Core L#4 (P#0)
                  PU L#4 (P#4)
      Socket L#5 (P#1024 CPUModel="Madison up to 9M cache")
        L3Cache L#5 (size=9216KB linesize=128 ways=18)
          L2Cache L#5 (size=256KB linesize=128 ways=8)
            L1dCache L#5 (size=16KB linesize=64 ways=4)
              L1iCache L#5 (size=16KB linesize=64 ways=4)
                Core L#5 (P#0)
                  PU L#5 (P#5)
    NUMANode L#3 (P#3 local=6045696KB total=6045696KB)
      Socket L#6 (P#1536 CPUModel="Madison up to 9M cache")
        L3Cache L#6 (size=9216KB linesize=128 ways=18)
          L2Cache L#6 (size=256KB linesize=128 ways=8)
            L1dCache L#6 (size=16KB linesize=64 ways=4)
              L1iCache L#6 (size=16KB linesize=64 ways=4)
                Core L#6 (P#0)
                  PU L#6 (P#6)
      Socket L#7 (P#1536 CPUModel="Madison up to 9M cache")
        L3Cache L#7 (size=9216KB linesize=128 ways=18)
          L2Cache L#7 (size=256KB linesize=128 ways=8)
            L1dCache L#7 (size=16KB linesize=64 ways=4)
              L1iCache L#7 (size=16KB linesize=64 ways=4)
                Core L#7 (P#0)
                  PU L#7 (P#7)
  Group0 L#1 (total=24163968KB)
    NUMANode L#4 (P#4 local=6045696KB total=6045696KB)
      Socket L#8 (P#2048 CPUModel="Madison up to 9M cache")
        L3Cache L#8 (size=9216KB linesize=128 ways=18)
          L2Cache L#8 (size=256KB linesize=128 ways=8)
            L1dCache L#8 (size=16KB linesize=64 ways=4)
              L1iCache L#8 (size=16KB linesize=64 ways=4)
                Core L#8 (P#0)
                  PU L#8 (P#8)
      Socket L#9 (P#2048 CPUModel="Madison up to 9M cache")
        L3Cache L#9 (size=9216KB linesize=128 ways=18)
          L2Cache L#9 (size=256KB linesize=128 ways=8)
            L1dCache L#9 (size=16KB linesize=64 ways=4)
              L1iCache L#9 (size=16KB linesize=64 ways=4)
                Core L#9 (P#0)
                  PU L#9 (P#9)
    NUMANode L#5 (P#5 local=6045632KB total=6045632KB)
      Socket L#10 (P#2560 CPUModel="Madison up to 9M cache")
        L3Cache L#10 (size=9216KB linesize=128 ways=18)
          L2Cache L#10 (size=256KB linesize=128 ways=8)
            L1dCache L#10 (size=16KB linesize=64 ways=4)
              L1iCache L#10 (size=16KB linesize=64 ways=4)
                Core L#10 (P#0)
                  PU L#10 (P#10)
      Socket L#11 (P#2560 CPUModel="Madison up to 9M cache")
        L3Cache L#11 (size=9216KB linesize=128 ways=18)
          L2Cache L#11 (size=256KB linesize=128 ways=8)
            L1dCache L#11 (size=16KB linesize=64 ways=4)
              L1iCache L#11 (size=16KB linesize=64 ways=4)
                Core L#11 (P#0)
                  PU L#11 (P#11)
    NUMANode L#6 (P#6 local=6045696KB total=6045696KB)
      Socket L#12 (P#3072 CPUModel="Madison up to 9M cache")
        L3Cache L#12 (size=9216KB linesize=128 ways=18)
          L2Cache L#12 (size=256KB linesize=128 ways=8)
            L1dCache L#12 (size=16KB linesize=64 ways=4)
              L1iCache L#12 (size=16KB linesize=64 ways=4)
                Core L#12 (P#0)
                  PU L#12 (P#12)
      Socket L#13 (P#3072 CPUModel="Madison up to 9M cache")
        L3Cache L#13 (size=9216KB linesize=128 ways=18)
          L2Cache L#13 (size=256KB linesize=128 ways=8)
            L1dCache L#13 (size=16KB linesize=64 ways=4)
              L1iCache L#13 (size=16KB linesize=64 ways=4)
                Core L#13 (P#0)
                  PU L#13 (P#13)
    NUMANode L#7 (P#7 local=6026944KB total=6026944KB)
      Socket L#14 (P#3584 CPUModel="Madison up to 9M cache")
        L3Cache L#14 (size=9216KB linesize=128 ways=18)
          L2Cache L#14 (size=256KB linesize=128 ways=8)
            L1dCache L#14 (size=16KB linesize=64 ways=4)
              L1iCache L#14 (size=16KB linesize=64 ways=4)
                Core L#14 (P#0)
                  PU L#14 (P#14)
      Socket L#15 (P#3584 CPUModel="Madison up to 9M cache")
        L3Cache L#15 (size=9216KB linesize=128 ways=18)
          L2Cache L#15 (size=256KB linesize=128 ways=8)
            L1dCache L#15 (size=16KB linesize=64 ways=4)
              L1iCache L#15 (size=16KB linesize=64 ways=4)
                Core L#15 (P#0)
                  PU L#15 (P#15)
depth 0:	1 Machine (type #1)
<<<<<<< HEAD
 depth 1:	2 Groups (type #7)
  depth 2:	8 NUMANodes (type #2)
   depth 3:	16 Sockets (type #3)
    depth 4:	16 Caches (type #4)
     depth 5:	16 Caches (type #4)
      depth 6:	16 Caches (type #4)
       depth 7:	16 Caches (type #4)
        depth 8:	16 Cores (type #5)
         depth 9:	16 PUs (type #6)
=======
 depth 1:	2 Group0 (type #7)
  depth 2:	8 NUMANode (type #2)
   depth 3:	16 Socket (type #3)
    depth 4:	16 L3Cache (type #4)
     depth 5:	16 L2Cache (type #4)
      depth 6:	16 L1Cache (type #4)
       depth 7:	16 Core (type #5)
        depth 8:	16 PU (type #6)
>>>>>>> ef544e97
latency matrix between NUMANodes (depth 2) by logical indexes:
  index     0     1     2     3     4     5     6     7
      0 1.000 2.500 2.500 2.500 2.900 2.900 2.900 2.900
      1 2.500 1.000 2.500 2.500 2.900 2.900 2.900 2.900
      2 2.500 2.500 1.000 2.500 2.900 2.900 2.900 2.900
      3 2.500 2.500 2.500 1.000 2.900 2.900 2.900 2.900
      4 2.900 2.900 2.900 2.900 1.000 2.500 2.500 2.500
      5 2.900 2.900 2.900 2.900 2.500 1.000 2.500 2.500
      6 2.900 2.900 2.900 2.900 2.500 2.500 1.000 2.500
      7 2.900 2.900 2.900 2.900 2.500 2.500 2.500 1.000
Topology not from this system<|MERGE_RESOLUTION|>--- conflicted
+++ resolved
@@ -122,26 +122,15 @@
                 Core L#15 (P#0)
                   PU L#15 (P#15)
 depth 0:	1 Machine (type #1)
-<<<<<<< HEAD
- depth 1:	2 Groups (type #7)
-  depth 2:	8 NUMANodes (type #2)
-   depth 3:	16 Sockets (type #3)
-    depth 4:	16 Caches (type #4)
-     depth 5:	16 Caches (type #4)
-      depth 6:	16 Caches (type #4)
-       depth 7:	16 Caches (type #4)
-        depth 8:	16 Cores (type #5)
-         depth 9:	16 PUs (type #6)
-=======
  depth 1:	2 Group0 (type #7)
   depth 2:	8 NUMANode (type #2)
    depth 3:	16 Socket (type #3)
     depth 4:	16 L3Cache (type #4)
      depth 5:	16 L2Cache (type #4)
-      depth 6:	16 L1Cache (type #4)
-       depth 7:	16 Core (type #5)
-        depth 8:	16 PU (type #6)
->>>>>>> ef544e97
+      depth 6:	16 L1dCache (type #4)
+       depth 7:	16 L1iCache (type #4)
+        depth 8:	16 Core (type #5)
+         depth 9:	16 PU (type #6)
 latency matrix between NUMANodes (depth 2) by logical indexes:
   index     0     1     2     3     4     5     6     7
       0 1.000 2.500 2.500 2.500 2.900 2.900 2.900 2.900
