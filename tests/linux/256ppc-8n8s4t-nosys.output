--- conflicted
+++ resolved
@@ -576,18 +576,10 @@
             PU L#254 (P#254)
             PU L#255 (P#255)
 depth 0:	1 Machine (type #1)
-<<<<<<< HEAD
- depth 1:	64 Caches (type #4)
-  depth 2:	64 Caches (type #4)
-   depth 3:	64 Caches (type #4)
-    depth 4:	64 Caches (type #4)
-     depth 5:	64 Cores (type #5)
-      depth 6:	256 PUs (type #6)
-=======
  depth 1:	64 L3Cache (type #4)
   depth 2:	64 L2Cache (type #4)
-   depth 3:	64 L1Cache (type #4)
-    depth 4:	64 Core (type #5)
-     depth 5:	256 PU (type #6)
->>>>>>> ef544e97
+   depth 3:	64 L1dCache (type #4)
+    depth 4:	64 L1iCache (type #4)
+     depth 5:	64 Core (type #5)
+      depth 6:	256 PU (type #6)
 Topology not from this system