--- conflicted
+++ resolved
@@ -968,7 +968,6 @@
 /** @} */
 
 
-<<<<<<< HEAD
 
 /** \defgroup hwlocality_pcidev Basic PCI Device Management
  * @{
@@ -979,11 +978,11 @@
 
 /** @} */
 
-=======
+
+
 #ifdef __cplusplus
 } /* extern "C" */
 #endif
->>>>>>> bc2f9a20
 
 
 /* high-level helpers */
