--- conflicted
+++ resolved
@@ -144,19 +144,6 @@
     }
   }
 
-
-
-  /*************************
-   * deprecated (from 1.0)
-   */
-  else if (!strcmp(name, "dmi_board_vendor")) {
-    hwloc_add_object_info(obj, "DMIBoardVendor", strdup(value));
-  }
-  else if (!strcmp(name, "dmi_board_name")) {
-    hwloc_add_object_info(obj, "DMIBoardName", strdup(value));
-  }
-
-<<<<<<< HEAD
   else if (!strcmp(name, "pci_busid")) {
     switch (obj->type) {
     case HWLOC_OBJ_PCI_DEVICE:
@@ -230,8 +217,16 @@
 
 
 
-=======
->>>>>>> 38d341f7
+  /*************************
+   * deprecated (from 1.0)
+   */
+  else if (!strcmp(name, "dmi_board_vendor")) {
+    hwloc_add_object_info(obj, "DMIBoardVendor", strdup(value));
+  }
+  else if (!strcmp(name, "dmi_board_name")) {
+    hwloc_add_object_info(obj, "DMIBoardName", strdup(value));
+  }
+
   /*************************
    * deprecated (from 0.9)
    */
