<!ELEMENT topology (object)+>
<!ELEMENT root (object)+>

<<<<<<< HEAD
<!ELEMENT object (object)*>
<!ATTLIST object type (System | Machine | Misc | NUMANode | Socket| Cache | Core | Proc | Bridge | PCIDev) #REQUIRED>
=======
<!ELEMENT object (page_type*,object*)>
<!ATTLIST object type (System | Machine | Misc | NUMANode | Socket| Cache | Core | Proc) #REQUIRED>
>>>>>>> 49a35b45
<!ATTLIST object os_level CDATA "-1" >
<!ATTLIST object os_index CDATA "-1" >
<!ATTLIST object cpuset CDATA "0" >
<!ATTLIST object name CDATA "" >
<!ATTLIST object dmi_board_vendor CDATA "" >
<!ATTLIST object dmi_board_name CDATA "" >
<!ATTLIST object local_memory CDATA "0" >
<!ATTLIST object cache_size CDATA "0" >
<!ATTLIST object huge_page_size_kB CDATA "0" >
<!ATTLIST object huge_page_free CDATA "0" >
<!ATTLIST object depth CDATA "-1" >
<!ATTLIST object complete_cpuset CDATA "" >
<!ATTLIST object online_cpuset CDATA "" >
<!ATTLIST object allowed_cpuset CDATA "" >
<<<<<<< HEAD
<!ATTLIST object bridge_type CDATA "" >
<!ATTLIST object bridge_pci CDATA "" >
<!ATTLIST object pci_busid CDATA "" >
<!ATTLIST object pci_type CDATA "" >
=======

<!ELEMENT page_type EMPTY>
<!ATTLIST page_type size CDATA #REQUIRED>
<!ATTLIST page_type count CDATA #REQUIRED>
>>>>>>> 49a35b45
<|MERGE_RESOLUTION|>--- conflicted
+++ resolved
@@ -1,13 +1,8 @@
 <!ELEMENT topology (object)+>
 <!ELEMENT root (object)+>
 
-<<<<<<< HEAD
-<!ELEMENT object (object)*>
+<!ELEMENT object (page_type*,object*)>
 <!ATTLIST object type (System | Machine | Misc | NUMANode | Socket| Cache | Core | Proc | Bridge | PCIDev) #REQUIRED>
-=======
-<!ELEMENT object (page_type*,object*)>
-<!ATTLIST object type (System | Machine | Misc | NUMANode | Socket| Cache | Core | Proc) #REQUIRED>
->>>>>>> 49a35b45
 <!ATTLIST object os_level CDATA "-1" >
 <!ATTLIST object os_index CDATA "-1" >
 <!ATTLIST object cpuset CDATA "0" >
@@ -22,14 +17,11 @@
 <!ATTLIST object complete_cpuset CDATA "" >
 <!ATTLIST object online_cpuset CDATA "" >
 <!ATTLIST object allowed_cpuset CDATA "" >
-<<<<<<< HEAD
 <!ATTLIST object bridge_type CDATA "" >
 <!ATTLIST object bridge_pci CDATA "" >
 <!ATTLIST object pci_busid CDATA "" >
 <!ATTLIST object pci_type CDATA "" >
-=======
 
 <!ELEMENT page_type EMPTY>
 <!ATTLIST page_type size CDATA #REQUIRED>
-<!ATTLIST page_type count CDATA #REQUIRED>
->>>>>>> 49a35b45
+<!ATTLIST page_type count CDATA #REQUIRED>