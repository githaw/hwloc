--- conflicted
+++ resolved
@@ -354,10 +354,7 @@
 	  case RelationGroup:
 	    /* So strange an interface... */
 	    for (id = 0; id < procInfo->Group.ActiveGroupCount; id++) {
-<<<<<<< HEAD
-=======
               KAFFINITY mask;
->>>>>>> 0267c491
 	      obj = hwloc_alloc_setup_object(HWLOC_OBJ_GROUP, id);
 	      obj->cpuset = hwloc_cpuset_alloc();
 	      mask = procInfo->Group.GroupInfo[id].ActiveProcessorMask;
