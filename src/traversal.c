/*
 * Copyright © 2009 CNRS, INRIA, Université Bordeaux 1
 * Copyright © 2009 Cisco Systems, Inc.  All rights reserved.
 * See COPYING in top-level directory.
 */

#include <private/config.h>
#include <hwloc.h>
#include <private/private.h>
#include <private/misc.h>
#include <private/debug.h>

int
hwloc_get_type_depth (struct hwloc_topology *topology, hwloc_obj_type_t type)
{
  return topology->type_depth[type];
}

hwloc_obj_type_t
hwloc_get_depth_type (hwloc_topology_t topology, unsigned depth)
{
  if (depth >= topology->nb_levels)
    return (hwloc_obj_type_t) -1;
  return topology->levels[depth][0]->type;
}

unsigned
hwloc_get_nbobjs_by_depth (struct hwloc_topology *topology, unsigned depth)
{
  if (depth >= topology->nb_levels)
    return 0;
  return topology->level_nbobjects[depth];
}

struct hwloc_obj *
hwloc_get_obj_by_depth (struct hwloc_topology *topology, unsigned depth, unsigned idx)
{
  if (depth >= topology->nb_levels)
    return NULL;
  if (idx >= topology->level_nbobjects[depth])
    return NULL;
  return topology->levels[depth][idx];
}

struct hwloc_obj *
hwloc_get_next_pcidev(struct hwloc_topology *topology, struct hwloc_obj *prev)
{
  if (prev) {
    if (prev->type != HWLOC_OBJ_PCI_DEVICE)
      return NULL;
    return prev->next_cousin;
  } else {
    return topology->first_pcidev;
  }
}

unsigned hwloc_get_closest_objs (struct hwloc_topology *topology, struct hwloc_obj *src, struct hwloc_obj **objs, unsigned max)
{
  struct hwloc_obj *parent, *nextparent, **src_objs;
  int i,src_nbobjects;
  unsigned stored = 0;

  src_nbobjects = topology->level_nbobjects[src->depth];
  src_objs = topology->levels[src->depth];

  parent = src;
  while (stored < max) {
    while (1) {
      nextparent = parent->parent;
      if (!nextparent)
	goto out;
      if (!hwloc_cpuset_isequal(parent->cpuset, nextparent->cpuset))
	break;
      parent = nextparent;
    }

    /* traverse src's objects and find those that are in nextparent and were not in parent */
    for(i=0; i<src_nbobjects; i++) {
      if (hwloc_cpuset_isincluded(src_objs[i]->cpuset, nextparent->cpuset)
	  && !hwloc_cpuset_isincluded(src_objs[i]->cpuset, parent->cpuset)) {
	objs[stored++] = src_objs[i];
	if (stored == max)
	  goto out;
      }
    }
    parent = nextparent;
  }

 out:
  return stored;
}

static int
hwloc__get_largest_objs_inside_cpuset (struct hwloc_obj *current, hwloc_const_cpuset_t set,
				       struct hwloc_obj ***res, int *max)
{
  int gotten = 0;
  unsigned i;

  /* the caller must ensure this */
  if (*max <= 0)
    return 0;

  if (hwloc_cpuset_isequal(current->cpuset, set)) {
    **res = current;
    (*res)++;
    (*max)--;
    return 1;
  }

  for (i=0; i<current->arity; i++) {
    hwloc_cpuset_t subset = hwloc_cpuset_dup(set);
    int ret;

    /* split out the cpuset part corresponding to this child and see if there's anything to do */
    hwloc_cpuset_and(subset, subset, current->children[i]->cpuset);
    if (hwloc_cpuset_iszero(subset)) {
      hwloc_cpuset_free(subset);
      continue;
    }

    ret = hwloc__get_largest_objs_inside_cpuset (current->children[i], subset, res, max);
    gotten += ret;
    hwloc_cpuset_free(subset);

    /* if no more room to store remaining objects, return what we got so far */
    if (!*max)
      break;
  }

  return gotten;
}

int
hwloc_get_largest_objs_inside_cpuset (struct hwloc_topology *topology, hwloc_const_cpuset_t set,
				      struct hwloc_obj **objs, int max)
{
  struct hwloc_obj *current = topology->levels[0][0];

  if (!hwloc_cpuset_isincluded(set, current->cpuset))
    return -1;

  if (max <= 0)
    return 0;

  return hwloc__get_largest_objs_inside_cpuset (current, set, &objs, &max);
}

const char *
hwloc_obj_type_string (hwloc_obj_type_t obj)
{
  switch (obj)
    {
    case HWLOC_OBJ_SYSTEM: return "System";
    case HWLOC_OBJ_MACHINE: return "Machine";
    case HWLOC_OBJ_MISC: return "Misc";
    case HWLOC_OBJ_GROUP: return "Group";
    case HWLOC_OBJ_NODE: return "NUMANode";
    case HWLOC_OBJ_SOCKET: return "Socket";
    case HWLOC_OBJ_CACHE: return "Cache";
    case HWLOC_OBJ_CORE: return "Core";
<<<<<<< HEAD
    case HWLOC_OBJ_BRIDGE: return "Bridge";
    case HWLOC_OBJ_PCI_DEVICE: return "PCIDev";
    case HWLOC_OBJ_OS_DEVICE: return "OSDev";
=======
>>>>>>> 0267c491
    case HWLOC_OBJ_PU: return "PU";
    default: return "Unknown";
    }
}

hwloc_obj_type_t
hwloc_obj_type_of_string (const char * string)
{
  if (!strcasecmp(string, "System")) return HWLOC_OBJ_SYSTEM;
  if (!strcasecmp(string, "Machine")) return HWLOC_OBJ_MACHINE;
  if (!strcasecmp(string, "Misc")) return HWLOC_OBJ_MISC;
  if (!strcasecmp(string, "Group")) return HWLOC_OBJ_GROUP;
  if (!strcasecmp(string, "NUMANode") || !strcasecmp(string, "Node")) return HWLOC_OBJ_NODE;
  if (!strcasecmp(string, "Socket")) return HWLOC_OBJ_SOCKET;
  if (!strcasecmp(string, "Cache")) return HWLOC_OBJ_CACHE;
  if (!strcasecmp(string, "Core")) return HWLOC_OBJ_CORE;
  if (!strcasecmp(string, "PU") || !strcasecmp(string, "proc") /* backward compatiliby with 0.9 */) return HWLOC_OBJ_PU;
<<<<<<< HEAD
  if (!strcasecmp(string, "Bridge")) return HWLOC_OBJ_BRIDGE;
  if (!strcasecmp(string, "PCIDev")) return HWLOC_OBJ_PCI_DEVICE;
  if (!strcasecmp(string, "OSDev")) return HWLOC_OBJ_OS_DEVICE;
=======
>>>>>>> 0267c491
  return (hwloc_obj_type_t) -1;
}

static const char *
hwloc_pci_class_string(unsigned short class_id)
{
  switch ((class_id & 0xff00) >> 8) {
    case 0x00:
      switch (class_id) {
	case 0x0001: return "VGA";
      }
      return "PCI";
    case 0x01:
      switch (class_id) {
	case 0x0100: return "SCSI";
	case 0x0101: return "IDE";
	case 0x0102: return "Flop";
	case 0x0103: return "IPI";
	case 0x0104: return "RAID";
	case 0x0105: return "ATA";
	case 0x0106: return "SATA";
	case 0x0107: return "SAS";
      }
      return "Stor";
    case 0x02:
      switch (class_id) {
	case 0x0200: return "Ether";
	case 0x0201: return "TokRn";
	case 0x0202: return "FDDI";
	case 0x0203: return "ATM";
	case 0x0204: return "ISDN";
	case 0x0205: return "WrdFip";
	case 0x0206: return "PICMG";
      }
      return "Net";
    case 0x03:
      switch (class_id) {
	case 0x0300: return "VGA";
	case 0x0301: return "XGA";
	case 0x0302: return "3D";
      }
      return "Disp";
    case 0x04:
      switch (class_id) {
	case 0x0400: return "Video";
	case 0x0401: return "Audio";
	case 0x0402: return "Phone";
	case 0x0403: return "Auddv";
      }
      return "MM";
    case 0x05:
      switch (class_id) {
	case 0x0500: return "RAM";
	case 0x0501: return "Flash";
      }
      return "Mem";
    case 0x06:
      switch (class_id) {
	case 0x0600: return "Host";
	case 0x0601: return "ISA";
	case 0x0602: return "EISA";
	case 0x0603: return "MC";
	case 0x0604: return "PCI_B";
	case 0x0605: return "PCMCIA";
	case 0x0606: return "Nubus";
	case 0x0607: return "CardBus";
	case 0x0608: return "RACEway";
	case 0x0609: return "PCI_SB";
	case 0x060a: return "IB_B";
      }
      return "Bridg";
    case 0x07:
      switch (class_id) {
	case 0x0700: return "Ser";
	case 0x0701: return "Para";
	case 0x0702: return "MSer";
	case 0x0703: return "Modm";
	case 0x0704: return "GPIB";
	case 0x0705: return "SmrtCrd";
      }
      return "Comm";
    case 0x08:
      switch (class_id) {
	case 0x0800: return "PIC";
	case 0x0801: return "DMA";
	case 0x0802: return "Time";
	case 0x0803: return "RTC";
	case 0x0804: return "HtPl";
	case 0x0805: return "SD-HtPl";
      }
      return "Syst";
    case 0x09:
      switch (class_id) {
	case 0x0900: return "Kbd";
	case 0x0901: return "Pen";
	case 0x0902: return "Mouse";
	case 0x0903: return "Scan";
	case 0x0904: return "Game";
      }
      return "In";
    case 0x0a:
      return "Dock";
    case 0x0b:
      switch (class_id) {
	case 0x0b00: return "386";
	case 0x0b01: return "486";
	case 0x0b02: return "Pent";
	case 0x0b10: return "Alpha";
	case 0x0b20: return "PPC";
	case 0x0b30: return "MIPS";
	case 0x0b40: return "CoProc";
      }
      return "Proc";
    case 0x0c:
      switch (class_id) {
	case 0x0c00: return "Firw";
	case 0x0c01: return "ACCES";
	case 0x0c02: return "SSA";
	case 0x0c03: return "USB";
	case 0x0c04: return "Fiber";
	case 0x0c05: return "SMBus";
	case 0x0c06: return "IB";
	case 0x0c07: return "IPMI";
	case 0x0c08: return "SERCOS";
	case 0x0c09: return "CANBUS";
      }
      return "Ser";
    case 0x0d:
      switch (class_id) {
	case 0x0d00: return "IRDA";
	case 0x0d01: return "IR";
	case 0x0d10: return "RF";
	case 0x0d11: return "Blueth";
	case 0x0d12: return "BroadB";
	case 0x0d20: return "802.1a";
	case 0x0d21: return "802.1b";
      }
      return "Wifi";
    case 0x0e:
      switch (class_id) {
	case 0x0e00: return "I2O";
      }
      return "Intll";
    case 0x0f:
      switch (class_id) {
	case 0x0f00: return "S-TV";
	case 0x0f01: return "S-Aud";
	case 0x0f02: return "S-Voice";
	case 0x0f03: return "S-Data";
      }
      return "Satel";
    case 0x10:
      return "Crypt";
    case 0x11:
      return "Signl";
    case 0xff:
      return "Oth";
  }
  return "PCI";
}

#define hwloc_memory_size_printf_value(_size, _verbose) \
  ((_size) < (10ULL<<20) || _verbose ? (((_size)>>9)+1)>>1 : (_size) < (10ULL<<30) ? (((_size)>>19)+1)>>1 : (((_size)>>29)+1)>>1)
#define hwloc_memory_size_printf_unit(_size, _verbose) \
  ((_size) < (10ULL<<20) || _verbose ? "KB" : (_size) < (10ULL<<30) ? "MB" : "GB")

int
hwloc_obj_type_snprintf(char * __hwloc_restrict string, size_t size, hwloc_obj_t obj, int verbose)
{
  hwloc_obj_type_t type = obj->type;
  switch (type) {
  case HWLOC_OBJ_MISC:
  case HWLOC_OBJ_SYSTEM:
  case HWLOC_OBJ_MACHINE:
  case HWLOC_OBJ_NODE:
  case HWLOC_OBJ_SOCKET:
  case HWLOC_OBJ_CORE:
  case HWLOC_OBJ_PU:
    return hwloc_snprintf(string, size, "%s", hwloc_obj_type_string(type));
  case HWLOC_OBJ_CACHE:
    return hwloc_snprintf(string, size, "L%u%s", obj->attr->cache.depth, verbose ? hwloc_obj_type_string(type): "");
  case HWLOC_OBJ_GROUP:
	  /* TODO: more pretty presentation? */
    return hwloc_snprintf(string, size, "%s%u", hwloc_obj_type_string(type), obj->attr->group.depth);
<<<<<<< HEAD
  case HWLOC_OBJ_BRIDGE:
    if (verbose)
      return snprintf(string, size, "Bridge %s->%s",
		      obj->attr->bridge.upstream_type == HWLOC_OBJ_BRIDGE_PCI ? "PCI" : "Host",
		      "PCI");
    else
      return snprintf(string, size, obj->attr->bridge.upstream_type == HWLOC_OBJ_BRIDGE_PCI ? "PCIBridge" : "HostBridge");
  case HWLOC_OBJ_PCI_DEVICE:
    return snprintf(string, size, "PCI %04x:%04x",
		    obj->attr->pcidev.vendor_id, obj->attr->pcidev.device_id);
  case HWLOC_OBJ_OS_DEVICE:
    switch (obj->attr->osdev.type) {
    case HWLOC_OBJ_OSDEV_BLOCK: return hwloc_snprintf(string, size, "Block");
    case HWLOC_OBJ_OSDEV_NETWORK: return hwloc_snprintf(string, size, "Net");
    case HWLOC_OBJ_OSDEV_INFINIBAND: return hwloc_snprintf(string, size, "InfiniBand");
    case HWLOC_OBJ_OSDEV_DMA: return hwloc_snprintf(string, size, "DMA");
    default:
      *string = '\0';
      return 0;
    }
    break;
=======
>>>>>>> 0267c491
  default:
    *string = '\0';
    return 0;
  }
}

int
hwloc_obj_attr_snprintf(char * __hwloc_restrict string, size_t size, hwloc_obj_t obj, const char * separator, int verbose)
{
  char memory[64] = "";
  char specific[64] = "";
  const char *specificseparator;

  if (verbose) {
    if (obj->memory.local_memory)
      hwloc_snprintf(memory, sizeof(memory), "local=%lu%s%stotal=%lu%s",
		     (unsigned long) hwloc_memory_size_printf_value(obj->memory.total_memory, verbose),
		     hwloc_memory_size_printf_unit(obj->memory.total_memory, verbose),
		     separator,
		     (unsigned long) hwloc_memory_size_printf_value(obj->memory.local_memory, verbose),
		     hwloc_memory_size_printf_unit(obj->memory.local_memory, verbose));
    else if (obj->memory.total_memory)
      hwloc_snprintf(memory, sizeof(memory), "total=%lu%s",
		     (unsigned long) hwloc_memory_size_printf_value(obj->memory.total_memory, verbose),
		     hwloc_memory_size_printf_unit(obj->memory.total_memory, verbose));
  } else {
    if (obj->memory.total_memory)
      hwloc_snprintf(memory, sizeof(memory), "%lu%s",
		     (unsigned long) hwloc_memory_size_printf_value(obj->memory.total_memory, verbose),
		     hwloc_memory_size_printf_unit(obj->memory.total_memory, verbose));
  }

  switch (obj->type) {
  case HWLOC_OBJ_MACHINE:
    if (verbose)
      hwloc_snprintf(specific, sizeof(specific), "%s%s%s",
		     obj->attr->machine.dmi_board_vendor ? obj->attr->machine.dmi_board_vendor : "",
		     obj->attr->machine.dmi_board_vendor && obj->attr->machine.dmi_board_name ? separator : "",
		     obj->attr->machine.dmi_board_name ? obj->attr->machine.dmi_board_name : "");
    break;
  case HWLOC_OBJ_CACHE:
    hwloc_snprintf(specific, sizeof(specific), "%lu%s",
		   (unsigned long) hwloc_memory_size_printf_value(obj->attr->cache.size, verbose),
		   hwloc_memory_size_printf_unit(obj->attr->cache.size, verbose));
    break;
  case HWLOC_OBJ_BRIDGE:
    if (verbose) {
      char up[64], down[64];
      /* upstream is PCI or HOST */
      if (obj->attr->bridge.upstream_type == HWLOC_OBJ_BRIDGE_PCI)
	snprintf(up, sizeof(up), "busid=%04x:%02x:%02x.%01x%sid=%04x:%04x%sclass=%04x(%s)",
		 obj->attr->pcidev.domain, obj->attr->pcidev.bus, obj->attr->pcidev.dev, obj->attr->pcidev.func, separator,
		 obj->attr->pcidev.vendor_id, obj->attr->pcidev.device_id, separator,
		 obj->attr->pcidev.class_id, hwloc_pci_class_string(obj->attr->pcidev.class_id));
      else
        *up = '\0';
      /* downstream is_PCI */
      snprintf(down, sizeof(down), "buses=%04x:[%02x-%02x]",
	       obj->attr->bridge.downstream.pci.domain, obj->attr->bridge.downstream.pci.secondary_bus, obj->attr->bridge.downstream.pci.subordinate_bus);
      if (*up)
	return snprintf(string, size, "%s%s%s", up, separator, down);
      else
	return snprintf(string, size, "%s", down);
    }
    *string = '\0';
    return 0;
  case HWLOC_OBJ_PCI_DEVICE:
    if (verbose)
      return snprintf(string, size, "busid=%04x:%02x:%02x.%01x%sclass=%04x(%s)",
		      obj->attr->pcidev.domain, obj->attr->pcidev.bus, obj->attr->pcidev.dev, obj->attr->pcidev.func, separator,
		      obj->attr->pcidev.class_id, hwloc_pci_class_string(obj->attr->pcidev.class_id));
    *string = '\0';
    return 0;
  default:
    break;
  }

  /* does the type-specific attribute string need separator prefix ? */
  specificseparator = *memory && *specific ? separator : "";

  return hwloc_snprintf(string, size, "%s%s%s",
			memory,
			specificseparator, specific);
}


int
hwloc_obj_snprintf(char *string, size_t size,
    struct hwloc_topology *topology __hwloc_attribute_unused, struct hwloc_obj *l, const char *_indexprefix, int verbose)
{
  const char *indexprefix = _indexprefix ? _indexprefix : "#";
  char os_index[12] = "";
  char type[64];
  char attr[128];
  int attrlen;

  if (l->os_index != (unsigned) -1) {
    hwloc_snprintf(os_index, 12, "%s%u", indexprefix, l->os_index);
  }

  hwloc_obj_type_snprintf(type, sizeof(type), l, verbose);
  attrlen = hwloc_obj_attr_snprintf(attr, sizeof(attr), l, " ", verbose);

  if (attrlen > 0)
    return hwloc_snprintf(string, size, "%s%s(%s)", type, os_index, attr);
  else
    return hwloc_snprintf(string, size, "%s%s", type, os_index);
}

int hwloc_obj_cpuset_snprintf(char *str, size_t size, size_t nobj, struct hwloc_obj * const *objs)
{
  hwloc_cpuset_t set = hwloc_cpuset_alloc();
  int res;
  unsigned i;

  hwloc_cpuset_zero(set);
  for(i=0; i<nobj; i++)
    hwloc_cpuset_or(set, set, objs[i]->cpuset);

  res = hwloc_cpuset_snprintf(str, size, set);
  hwloc_cpuset_free(set);
  return res;
}<|MERGE_RESOLUTION|>--- conflicted
+++ resolved
@@ -159,12 +159,9 @@
     case HWLOC_OBJ_SOCKET: return "Socket";
     case HWLOC_OBJ_CACHE: return "Cache";
     case HWLOC_OBJ_CORE: return "Core";
-<<<<<<< HEAD
     case HWLOC_OBJ_BRIDGE: return "Bridge";
     case HWLOC_OBJ_PCI_DEVICE: return "PCIDev";
     case HWLOC_OBJ_OS_DEVICE: return "OSDev";
-=======
->>>>>>> 0267c491
     case HWLOC_OBJ_PU: return "PU";
     default: return "Unknown";
     }
@@ -182,12 +179,9 @@
   if (!strcasecmp(string, "Cache")) return HWLOC_OBJ_CACHE;
   if (!strcasecmp(string, "Core")) return HWLOC_OBJ_CORE;
   if (!strcasecmp(string, "PU") || !strcasecmp(string, "proc") /* backward compatiliby with 0.9 */) return HWLOC_OBJ_PU;
-<<<<<<< HEAD
   if (!strcasecmp(string, "Bridge")) return HWLOC_OBJ_BRIDGE;
   if (!strcasecmp(string, "PCIDev")) return HWLOC_OBJ_PCI_DEVICE;
   if (!strcasecmp(string, "OSDev")) return HWLOC_OBJ_OS_DEVICE;
-=======
->>>>>>> 0267c491
   return (hwloc_obj_type_t) -1;
 }
 
@@ -372,7 +366,6 @@
   case HWLOC_OBJ_GROUP:
 	  /* TODO: more pretty presentation? */
     return hwloc_snprintf(string, size, "%s%u", hwloc_obj_type_string(type), obj->attr->group.depth);
-<<<<<<< HEAD
   case HWLOC_OBJ_BRIDGE:
     if (verbose)
       return snprintf(string, size, "Bridge %s->%s",
@@ -394,8 +387,6 @@
       return 0;
     }
     break;
-=======
->>>>>>> 0267c491
   default:
     *string = '\0';
     return 0;
