/*
 * Copyright © 2009 CNRS, INRIA, Université Bordeaux 1
 * Copyright © 2009 Cisco Systems, Inc.  All rights reserved.
 * See COPYING in top-level directory.
 */

#include <private/config.h>
#include <hwloc.h>

#include <stdlib.h>
#include <stdio.h>
#include <string.h>

#ifdef HWLOC_HAVE_CAIRO
#include <cairo.h>
#endif

#include "lstopo.h"

unsigned int fontsize = 10;
unsigned int gridsize = 10;
unsigned int force_horiz = 0;
unsigned int force_vert = 0;

FILE *open_file(const char *filename, const char *mode)
{
  const char *extn = strrchr(filename, '.');

  if (filename[0] == '-' && extn == filename + 1)
    return stdout;

  return fopen(filename, mode);
}

static void usage(char *name, FILE *where)
{
  fprintf (where, "Usage: %s [ options ]... [ filename ]\n", name);
  fprintf (where, "\n");
  fprintf (where, "By default, lstopo displays a graphical window with the topology if DISPLAY is\nset, else a text output on the standard output.\n");
  fprintf (where, "To force a text output on the standard output, specify - or /dev/stdout as\nfilename.\n");
  fprintf (where, "To specify a semi-graphical text output on the standard output, specify -.txt\nas filename.\n");
  fprintf (where, "Recognised file formats are: .txt, .fig"
#ifdef HWLOC_HAVE_CAIRO
#if CAIRO_HAS_PDF_SURFACE
		  ", .pdf"
#endif /* CAIRO_HAS_PDF_SURFACE */
#if CAIRO_HAS_PS_SURFACE
		  ", .ps"
#endif /* CAIRO_HAS_PS_SURFACE */
#if CAIRO_HAS_PNG_FUNCTIONS
		  ", .png"
#endif /* CAIRO_HAS_PNG_FUNCTIONS */
#if CAIRO_HAS_SVG_SURFACE
		  ", .svg"
#endif /* CAIRO_HAS_SVG_SURFACE */
#endif /* HWLOC_HAVE_CAIRO */
#ifdef HWLOC_HAVE_XML
		  ", .xml"
#endif /* HWLOC_HAVE_XML */
		  "\n");
  fprintf (where, "\nOptions:\n");
  fprintf (where, "   -v --verbose          increase verbosity (disabled by default)\n");
  fprintf (where, "   -s --silent           decrease verbosity\n");
  fprintf (where, "   --no-caches           do not show caches\n");
  fprintf (where, "   --no-useless-caches   do not show caches which do not have a hierarchical\n"
                  "                         impact\n");
  fprintf (where, "   --whole-system        do not consider administration limitations\n");
  fprintf (where, "   --merge               do not show levels that do not have a hierarcical\n"
                  "                         impact\n");
<<<<<<< HEAD
#ifdef HAVE_LIBPCI
  fprintf (where, "   --whole-pci           show all PCI devices and bridges\n");
  fprintf (where, "   --no-pci              do not show any PCI device or bridge\n");
#endif
#ifdef HAVE_XML
=======
#ifdef HWLOC_HAVE_XML
>>>>>>> 8df9a8f5
  fprintf (where, "   --xml <path>          read topology from XML file <path>\n");
#endif
#ifdef HWLOC_LINUX_SYS
  fprintf (where, "   --fsys-root <path>    chroot containing the /proc and /sys of another system\n");
#endif
  fprintf (where, "   --synthetic \"n:2 2\"   simulate a fake hierarchy, here with 2 NUMA nodes of 2\n"
                  "                         processors\n");
  fprintf (where, "   --fontsize 10         set size of text font\n");
  fprintf (where, "   --gridsize 10         set size of margin between elements\n");
  fprintf (where, "   --horiz               horizontal graphic layout instead of nearly 4/3 ratio\n");
  fprintf (where, "   --vert                vertical graphic layout instead of nearly 4/3 ratio\n");
  fprintf (where, "   --version             report version and exit\n");
}

int
main (int argc, char *argv[])
{
  int err;
  int verbose_mode = 1;
  hwloc_topology_t topology;
  char *filename = NULL;
  unsigned long flags = 0;
  int merge = 0;
  int ignorecache = 0;
  char * callname;
  char * synthetic = NULL;
  const char * xmlpath = NULL;
  char * fsysroot = NULL;
  int force_console = 0;
  int opt;

  callname = strrchr(argv[0], '/');
  if (!callname)
    callname = argv[0];
  else
    callname++;

  err = hwloc_topology_init (&topology);
  if (err)
    return EXIT_FAILURE;

  while (argc >= 2)
    {
      opt = 0;
      if (!strcmp (argv[1], "-v") || !strcmp (argv[1], "--verbose")) {
	verbose_mode++;
	force_console = 1;
      } else if (!strcmp (argv[1], "-s") || !strcmp (argv[1], "--silent")) {
	verbose_mode--;
	force_console = 1;
      } else if (!strcmp (argv[1], "-h") || !strcmp (argv[1], "--help")) {
	usage(callname, stdout);
        exit(EXIT_SUCCESS);
      }
      else if (!strcmp (argv[1], "--no-caches"))
	ignorecache = 2;
      else if (!strcmp (argv[1], "--no-useless-caches"))
	ignorecache = 1;
      else if (!strcmp (argv[1], "--whole-system"))
	flags |= HWLOC_TOPOLOGY_FLAG_WHOLE_SYSTEM;
      else if (!strcmp (argv[1], "--whole-pci"))
	flags |= HWLOC_TOPOLOGY_FLAG_WHOLE_PCI;
      else if (!strcmp (argv[1], "--no-pci"))
	flags |= HWLOC_TOPOLOGY_FLAG_NO_PCI;
      else if (!strcmp (argv[1], "--merge"))
	merge = 1;
      else if (!strcmp (argv[1], "--horiz"))
        force_horiz = 1;
      else if (!strcmp (argv[1], "--vert"))
        force_vert = 1;
      else if (!strcmp (argv[1], "--fontsize")) {
	if (argc <= 2) {
	  usage (callname, stderr);
	  exit(EXIT_FAILURE);
	}
	fontsize = atoi(argv[2]);
	opt = 1;
      }
      else if (!strcmp (argv[1], "--gridsize")) {
	if (argc <= 2) {
	  usage (callname, stderr);
	  exit(EXIT_FAILURE);
	}
	gridsize = atoi(argv[2]);
	opt = 1;
      }
      else if (!strcmp (argv[1], "--synthetic")) {
	if (argc <= 2) {
	  usage (callname, stderr);
	  exit(EXIT_FAILURE);
	}
	synthetic = argv[2]; opt = 1;
#ifdef HWLOC_HAVE_XML
      } else if (!strcmp (argv[1], "--xml")) {
	if (argc <= 2) {
	  usage (callname, stderr);
	  exit(EXIT_FAILURE);
	}
	xmlpath = argv[2]; opt = 1;
	if (!strcmp(xmlpath, "-"))
	  xmlpath = "/dev/stdin";
#endif /* HWLOC_HAVE_XML */
#ifdef HWLOC_LINUX_SYS
      } else if (!strcmp (argv[1], "--fsys-root")) {
	if (argc <= 2) {
	  usage (callname, stderr);
	  exit(EXIT_FAILURE);
	}
	fsysroot = argv[2]; opt = 1;
#endif
      } else if (!strcmp (argv[1], "--version")) {
          printf("%s %s\n", callname, VERSION);
          exit(EXIT_SUCCESS);
      } else {
	if (filename) {
	  fprintf (stderr, "Unrecognized options: %s\n", argv[1]);
	  usage (callname, stderr);
	  exit(EXIT_FAILURE);
	} else
	  filename = argv[1];
      }
      argc -= opt+1;
      argv += opt+1;
    }

  hwloc_topology_set_flags(topology, flags);

  if (ignorecache > 1) {
    hwloc_topology_ignore_type(topology, HWLOC_OBJ_CACHE);
  } else if (ignorecache) {
    hwloc_topology_ignore_type_keep_structure(topology, HWLOC_OBJ_CACHE);
  }
  if (merge)
    hwloc_topology_ignore_all_keep_structure(topology);

  if (synthetic)
    hwloc_topology_set_synthetic(topology, synthetic);
  if (xmlpath)
    hwloc_topology_set_xml(topology, xmlpath);
  if (fsysroot)
    hwloc_topology_set_fsroot(topology, fsysroot);

  err = hwloc_topology_load (topology);
  if (err)
    return EXIT_FAILURE;

  if (!filename && !strcmp(callname,"hwloc-info")) {
    /* behave kind-of plpa-info */
    filename = "-";
    verbose_mode--;
  }

  if (!filename) {
#ifdef HWLOC_HWLOC_HAVE_CAIRO
#if CAIRO_HAS_XLIB_SURFACE && defined HWLOC_HAVE_X11
    if (!force_console && getenv("DISPLAY"))
      output_x11(topology, NULL, verbose_mode);
    else
#endif /* CAIRO_HAS_XLIB_SURFACE */
#endif /* HWLOC_HAVE_CAIRO */
#ifdef HWLOC_WIN_SYS
      output_windows(topology, NULL, verbose_mode);
#else
    output_console(topology, NULL, verbose_mode);
#endif
  } else if (!strcmp(filename, "-")
	  || !strcmp(filename, "/dev/stdout"))
    output_console(topology, filename, verbose_mode);
  else if (strstr(filename, ".txt"))
    output_text(topology, filename, verbose_mode);
  else if (strstr(filename, ".fig"))
    output_fig(topology, filename, verbose_mode);
#ifdef HWLOC_HAVE_CAIRO
#if CAIRO_HAS_PNG_FUNCTIONS
  else if (strstr(filename, ".png"))
    output_png(topology, filename, verbose_mode);
#endif /* CAIRO_HAS_PNG_FUNCTIONS */
#if CAIRO_HAS_PDF_SURFACE
  else if (strstr(filename, ".pdf"))
    output_pdf(topology, filename, verbose_mode);
#endif /* CAIRO_HAS_PDF_SURFACE */
#if CAIRO_HAS_PS_SURFACE
  else if (strstr(filename, ".ps"))
    output_ps(topology, filename, verbose_mode);
#endif /* CAIRO_HAS_PS_SURFACE */
#if CAIRO_HAS_SVG_SURFACE
  else if (strstr(filename, ".svg"))
    output_svg(topology, filename, verbose_mode);
#endif /* CAIRO_HAS_SVG_SURFACE */
#endif /* HWLOC_HAVE_CAIRO */
#ifdef HWLOC_HAVE_XML
  else if (strstr(filename, ".xml"))
    output_xml(topology, filename, verbose_mode);
#endif
  else {
    fprintf(stderr, "file format not supported\n");
    usage(callname, stderr);
    exit(EXIT_FAILURE);
  }

  hwloc_topology_destroy (topology);

  return EXIT_SUCCESS;
}<|MERGE_RESOLUTION|>--- conflicted
+++ resolved
@@ -67,15 +67,11 @@
   fprintf (where, "   --whole-system        do not consider administration limitations\n");
   fprintf (where, "   --merge               do not show levels that do not have a hierarcical\n"
                   "                         impact\n");
-<<<<<<< HEAD
-#ifdef HAVE_LIBPCI
+#ifdef HWLOC_HAVE_LIBPCI
   fprintf (where, "   --whole-pci           show all PCI devices and bridges\n");
   fprintf (where, "   --no-pci              do not show any PCI device or bridge\n");
 #endif
-#ifdef HAVE_XML
-=======
-#ifdef HWLOC_HAVE_XML
->>>>>>> 8df9a8f5
+#ifdef HWLOC_HAVE_XML
   fprintf (where, "   --xml <path>          read topology from XML file <path>\n");
 #endif
 #ifdef HWLOC_LINUX_SYS
