/*
 * Copyright © 2009 CNRS, INRIA, Université Bordeaux 1
 * Copyright © 2009 Cisco Systems, Inc.  All rights reserved.
 * See COPYING in top-level directory.
 */

#include <hwloc.h>

#include <stdlib.h>
#include <stdio.h>
#include <string.h>
#include <math.h>

#include "lstopo.h"

#define EPOXY_R_COLOR 0xe7
#define EPOXY_G_COLOR 0xff
#define EPOXY_B_COLOR 0xb5

#define DARK_EPOXY_R_COLOR ((EPOXY_R_COLOR * 100) / 110)
#define DARK_EPOXY_G_COLOR ((EPOXY_G_COLOR * 100) / 110)
#define DARK_EPOXY_B_COLOR ((EPOXY_B_COLOR * 100) / 110)

#define DARKER_EPOXY_R_COLOR ((DARK_EPOXY_R_COLOR * 100) / 110)
#define DARKER_EPOXY_G_COLOR ((DARK_EPOXY_G_COLOR * 100) / 110)
#define DARKER_EPOXY_B_COLOR ((DARK_EPOXY_B_COLOR * 100) / 110)

#define SOCKET_R_COLOR 0xde
#define SOCKET_G_COLOR 0xde
#define SOCKET_B_COLOR 0xde

#define MEMORY_R_COLOR 0xef
#define MEMORY_G_COLOR 0xdf
#define MEMORY_B_COLOR 0xde

#define CORE_R_COLOR 0xbe
#define CORE_G_COLOR 0xbe
#define CORE_B_COLOR 0xbe

#define THREAD_R_COLOR 0xff
#define THREAD_G_COLOR 0xff
#define THREAD_B_COLOR 0xff

#define RUNNING_R_COLOR 0
#define RUNNING_G_COLOR 0xff
#define RUNNING_B_COLOR 0

#define FORBIDDEN_R_COLOR 0xff
#define FORBIDDEN_G_COLOR 0
#define FORBIDDEN_B_COLOR 0

#define OFFLINE_R_COLOR 0
#define OFFLINE_G_COLOR 0
#define OFFLINE_B_COLOR 0

#define CACHE_R_COLOR 0xff
#define CACHE_G_COLOR 0xff
#define CACHE_B_COLOR 0xff

#define MACHINE_R_COLOR EPOXY_R_COLOR
#define MACHINE_G_COLOR EPOXY_G_COLOR
#define MACHINE_B_COLOR EPOXY_B_COLOR

#define NODE_R_COLOR DARK_EPOXY_R_COLOR
#define NODE_G_COLOR DARK_EPOXY_G_COLOR
#define NODE_B_COLOR DARK_EPOXY_B_COLOR

#define SYSTEM_R_COLOR 0xff
#define SYSTEM_G_COLOR 0xff
#define SYSTEM_B_COLOR 0xff

#define MISC_R_COLOR 0xff
#define MISC_G_COLOR 0xff
#define MISC_B_COLOR 0xff

#define PCI_DEVICE_R_COLOR DARKER_EPOXY_R_COLOR
#define PCI_DEVICE_G_COLOR DARKER_EPOXY_G_COLOR
#define PCI_DEVICE_B_COLOR DARKER_EPOXY_B_COLOR

#define BRIDGE_R_COLOR 0xff
#define BRIDGE_G_COLOR 0xff
#define BRIDGE_B_COLOR 0xff

/* preferred width/height compromise */
#define RATIO (4.f/3.f)

/* PCI object height: just a box */
#define PCI_HEIGHT (fontsize ? gridsize + fontsize + gridsize : gridsize)

/* do we prefer ratio1 over ratio2? */
static int prefer_ratio(float ratio1, float ratio2) {
  float _ratio1 = (ratio1) / RATIO;
  float _ratio2 = (ratio2) / RATIO;
  if (_ratio1 < 1)
    _ratio1 = 1/_ratio1;
  if (_ratio2 < 1)
    _ratio2 = 1/_ratio2;
  return _ratio1 < _ratio2;
}

static void* null_start(void *output, int width, int height) { return output; }
static void null_declare_color(void *output, int r, int g, int b) { }
static void null_box(void *output, int r, int g, int b, unsigned depth, unsigned x, unsigned width, unsigned y, unsigned height) { }
static void null_line(void *output, int r, int g, int b, unsigned depth, unsigned x1, unsigned y1, unsigned x2, unsigned y2) { }
static void null_text(void *output, int r, int g, int b, int size, unsigned depth, unsigned x, unsigned y, const char *text) { }

static struct draw_methods null_draw_methods = {
  .start = null_start,
  .declare_color = null_declare_color,
  .box = null_box,
  .line = null_line,
  .text = null_text,
};

/*
 * foo_draw functions take a OBJ, computes which size it needs, recurse into
 * sublevels with null_draw_methods to recursively compute the needed size
 * without actually drawing anything, then draw things about OBJ (chip draw,
 * cache size information etc) at (X,Y), recurse into sublevels again to
 * actually draw things, and return in RETWIDTH and RETHEIGHT the amount of
 * space that the drawing took.
 *
 * For generic detailed comments, see the node_draw function.
 *
 * border is added around the objects
 * separator is added between objects
 */

typedef void (*foo_draw)(hwloc_topology_t topology, struct draw_methods *methods, hwloc_obj_t obj, void *output, unsigned depth, unsigned x, unsigned *retwidth, unsigned y, unsigned *retheight);

static foo_draw get_type_fun(hwloc_obj_type_t type);

/*
 * Helper to recurse into sublevels, either horizontally or vertically
 * Updates caller's totwidth/myheight and maxwidth/maxheight
 * Needs textwidth, topology, output, depth, x and y
 */

#define RECURSE_BEGIN(obj, border) do { \
  hwloc_obj_t *subobjs = obj->children; \
  unsigned numsubobjs = obj->arity; \
  unsigned width, height; \
  unsigned maxwidth, maxheight; \
  maxwidth = maxheight = 0; \
  totwidth = (border) + mywidth; \
  totheight = (border) + myheight; \
  if (numsubobjs) { \
    int i; \

#define RECURSE_FOR() \
    /* Iterate over subobjects */ \
    for (i = 0; i < numsubobjs; i++) { \

      /* Recursive call */
#define RECURSE_CALL_FUN(methods) \
      get_type_fun(subobjs[i]->type)(topology, methods, subobjs[i], output, depth-1, x + totwidth, &width, y + totheight, &height) \

#define RECURSE_END_HORIZ(separator, border) \
      /* Add the subobject's width and separator */ \
      totwidth += width + (separator); \
      /* Update maximum height */ \
      if (height > maxheight) \
	maxheight = height; \
    } \
    \
    /* Remove spurious separator on the right */ \
    totwidth -= (separator); \
    \
    /* Make sure there is width for the heading text */ \
    /* Add subobjects height */ \
    totheight += maxheight; \
    /* And add border below */ \
    totheight += (border); \
    /* Add border on the right */ \
    totwidth += (border); \
  } \
  if (totwidth < textwidth) \
    totwidth = textwidth; \
  /* Update returned values */ \
  *retwidth = totwidth; \
  *retheight = totheight; \
} while(0)

#define RECURSE_END_VERT(separator, border) \
      /* Add the subobject's height and separator */ \
      totheight += height + (separator); \
      if (width > maxwidth) \
      /* Update maximum width */ \
	maxwidth = width; \
    } \
    /* Remove spurious separator at the bottom */ \
    totheight -= (separator); \
    /* Add subobjects width */ \
    totwidth += maxwidth; \
    /* And add border on the right */ \
    totwidth += (border); \
    /* Add border at the bottom */ \
    totheight = totheight + (border); \
  } \
  \
  /* Make sure there is width for the heading text */ \
  if (totwidth < textwidth) \
    totwidth = textwidth; \
  /* Update returned values */ \
  *retwidth = totwidth; \
  *retheight = totheight; \
} while(0)

/* Pack objects horizontally */
#define RECURSE_HORIZ(obj, methods, separator, border) \
  RECURSE_BEGIN(obj, border) \
  RECURSE_FOR() \
    RECURSE_CALL_FUN(methods); \
  RECURSE_END_HORIZ(separator, border)

/* Pack objects vertically */
#define RECURSE_VERT(obj, methods, separator, border) \
  RECURSE_BEGIN(obj, border) \
  RECURSE_FOR() \
    RECURSE_CALL_FUN(methods); \
  RECURSE_END_VERT(separator, border)

#define RECURSE_RECT_BEGIN(obj, methods, separator, border) \
RECURSE_BEGIN(obj, border) \
    /* Total width for subobjects */ \
    unsigned obj_totwidth = 0, obj_totheight = 0; \
    unsigned obj_avgwidth, obj_avgheight; \
    /* Total area for subobjects */ \
    unsigned area = 0; \
    float idealtotheight; \
    unsigned rows, columns; \
    float under_ratio, over_ratio; \
    RECURSE_FOR() \
      RECURSE_CALL_FUN(&null_draw_methods); \
      obj_totwidth += width + (separator); \
      obj_totheight += height + (separator); \
      area += (width + (separator)) * (height + (separator)); \
    } \
    /* Average object size */ \
    obj_avgwidth = obj_totwidth / numsubobjs; \
    obj_avgheight = obj_totheight / numsubobjs; \
    /* Ideal total height for spreading that area with RATIO */ \
    idealtotheight = sqrtf(area/RATIO); \
    /* approximation of number of rows */ \
    rows = idealtotheight / obj_avgheight; \
    columns = rows ? (numsubobjs + rows - 1) / rows : 1; \
    /* Ratio obtained by underestimation */ \
    under_ratio = (float) (columns * obj_avgwidth) / (rows * obj_avgheight); \
    \
    /* try to overestimate too */ \
    rows++; \
    columns = (numsubobjs + rows - 1) / rows; \
    /* Ratio obtained by overestimation */ \
    over_ratio = (float) (columns * obj_avgwidth) / (rows * obj_avgheight); \
    /* Did we actually preferred underestimation? (good row/column fit or good ratio) */ \
    if (rows > 1 && prefer_ratio(under_ratio, over_ratio)) { \
      rows--; \
      columns = (numsubobjs + rows - 1) / rows; \
    } \
    if (force_horiz) { \
      rows =  1; \
      columns = numsubobjs; \
    } \
    if (force_vert) { \
      columns =  1; \
      rows = numsubobjs; \
    } \
    \
    maxheight = 0; \
    RECURSE_FOR() \
      /* Newline? */ \
      if (i && i%columns == 0) { \
        totwidth = (border) + mywidth; \
        /* Add the same height to all rows */ \
        totheight += maxheight + (separator); \
        maxheight = 0; \
      } \

#define RECURSE_RECT_END(obj, methods, separator, border) \
      if (totwidth + width + (separator) > maxwidth) \
        maxwidth = totwidth + width + (separator); \
      totwidth += width + (separator); \
      /* Update maximum height */ \
      if (height > maxheight) \
	maxheight = height; \
    } \
    /* Remove spurious separator on the right */ \
    maxwidth -= (separator); \
    /* Compute total width */ \
    totwidth = maxwidth + (border); \
    /* Add the last row's height and border at the bottom */ \
    totheight += maxheight + (border); \
  } \
  /* Make sure there is width for the heading text */ \
  if (totwidth < textwidth) \
    totwidth = textwidth; \
  /* Update returned values */ \
  *retwidth = totwidth; \
  *retheight = totheight; \
} while(0)

/* Pack objects in a grid */
#define RECURSE_RECT(obj, methods, separator, border) do {\
  if (obj->arity && obj->children[0]->type == HWLOC_OBJ_NODE) { \
    /* Nodes shouldn't be put with an arbitrary geometry, as NUMA distances may not be that way */ \
    int pvert = prefer_vert(topology, level, output, depth, x, y, separator); \
    if (pvert) \
      RECURSE_VERT(level, methods, separator, border); \
    else \
      RECURSE_HORIZ(level, methods, separator, border); \
  } else {\
    RECURSE_RECT_BEGIN(obj, methods, separator, border) \
    RECURSE_CALL_FUN(methods); \
    RECURSE_RECT_END(obj, methods, separator, border); \
  } \
} while (0)

/* Dynamic programming */

/* Per-object data: width and height of drawing for this object and sub-objects */
struct dyna_save {
  unsigned width;
  unsigned height;
};

/* Save the computed size */
#define DYNA_SAVE() do { \
  if (!level->userdata) { \
    struct dyna_save *save = malloc(sizeof(*save)); \
    save->width = *retwidth; \
    save->height = *retheight; \
    level->userdata = save; \
  } \
} while (0)

/* Check whether we already computed the size and we are not actually drawing, in that case return it */
#define DYNA_CHECK() do { \
  if (level->userdata && methods == &null_draw_methods) { \
    struct dyna_save *save = level->userdata; \
    *retwidth = save->width; \
    *retheight = save->height; \
    return; \
  } \
} while (0)

static int
prefer_vert(hwloc_topology_t topology, hwloc_obj_t level, void *output, unsigned depth, unsigned x, unsigned y, int separator)
{
  float horiz_ratio, vert_ratio;
  unsigned textwidth = 0;
  unsigned mywidth = 0, myheight = 0;
  unsigned totwidth, *retwidth = &totwidth, totheight, *retheight = &totheight;
  RECURSE_HORIZ(level, &null_draw_methods, separator, 0);
  horiz_ratio = (float)totwidth / totheight;
  RECURSE_VERT(level, &null_draw_methods, separator, 0);
  vert_ratio = (float)totwidth / totheight;
  return force_vert || (!force_horiz && prefer_ratio(vert_ratio, horiz_ratio));
}

static void
pci_device_draw(hwloc_topology_t topology, struct draw_methods *methods, hwloc_obj_t level, void *output, unsigned depth, unsigned x, unsigned *retwidth, unsigned y, unsigned *retheight)
{
  unsigned textwidth = 0;
  char text[64];
  int n;

  if (fontsize) {
    n = hwloc_obj_snprintf(text, sizeof(text), topology, level, "#", 0);
    textwidth = (n * fontsize * 3) / 4;
  }

  *retwidth = textwidth;
  *retheight = PCI_HEIGHT;

  methods->box(output, PCI_DEVICE_R_COLOR, PCI_DEVICE_G_COLOR, PCI_DEVICE_B_COLOR, depth, x, *retwidth, y, *retheight);

  if (fontsize)
    methods->text(output, 0, 0, 0, fontsize, depth-1, x + gridsize, y + gridsize, text);
}

static void
bridge_draw(hwloc_topology_t topology, struct draw_methods *methods, hwloc_obj_t level, void *output, unsigned depth, unsigned x, unsigned *retwidth, unsigned y, unsigned *retheight)
{
  /* Room for the box and separation from cards */
  unsigned textwidth = 12*fontsize;
  unsigned textheight = PCI_HEIGHT;
  unsigned myheight = textheight;
  unsigned mywidth = gridsize + gridsize;
  unsigned totwidth, totheight;

  DYNA_CHECK();

  /* separate text from devices */
  if (level->arity > 0)
    myheight += gridsize;

  RECURSE_VERT(level, &null_draw_methods, gridsize, gridsize);

  methods->box(output, BRIDGE_R_COLOR, BRIDGE_G_COLOR, BRIDGE_B_COLOR, depth, x, textwidth, y, textheight);

  if (fontsize) {
    char text[64];
    hwloc_obj_snprintf(text, sizeof(text), topology, level, "#", 0);
    methods->text(output, 0, 0, 0, fontsize, depth-1, x + gridsize, y + gridsize, text);
  }

  if (level->arity > 0) {
    unsigned bottom = 0;
    RECURSE_BEGIN(level, 0);
    RECURSE_FOR()
      RECURSE_CALL_FUN(methods);
      unsigned center = y + totheight + PCI_HEIGHT / 2;
      bottom = center;
      methods->line(output, 0, 0, 0, depth, x + gridsize, center, x + gridsize + gridsize, center);
    RECURSE_END_VERT(gridsize, 0);
    methods->line(output, 0, 0, 0, depth, x + gridsize, y + textheight, x + gridsize, bottom);
  } else
    RECURSE_VERT(level, methods, gridsize, 0);

  DYNA_SAVE();
}

static void
proc_draw(hwloc_topology_t topology, struct draw_methods *methods, hwloc_obj_t level, void *output, unsigned depth, unsigned x, unsigned *retwidth, unsigned y, unsigned *retheight)
{
  *retwidth = fontsize ? 4*fontsize : gridsize;
  *retheight = gridsize + (fontsize ? (fontsize + gridsize) : 0);

  DYNA_CHECK();

  /* TODO: current: green */
  if (hwloc_cpuset_isset(hwloc_topology_get_online_cpuset(topology), level->os_index))
    if (!hwloc_cpuset_isset(hwloc_topology_get_allowed_cpuset(topology), level->os_index))
      methods->box(output, FORBIDDEN_R_COLOR, FORBIDDEN_G_COLOR, FORBIDDEN_B_COLOR, depth, x, *retwidth, y, *retheight);
<<<<<<< HEAD
    else
      if (hwloc_cpuset_isset(hwloc_get_cpubind(topology, 0), level->os_index))
        methods->box(output, RUNNING_R_COLOR, RUNNING_G_COLOR, RUNNING_B_COLOR, depth, x, *retwidth, y, *retheight);
      else
        methods->box(output, THREAD_R_COLOR, THREAD_G_COLOR, THREAD_B_COLOR, depth, x, *retwidth, y, *retheight);
=======
    else {
      hwloc_cpuset_t bind = hwloc_get_cpubind(topology, 0);
      if (bind && hwloc_cpuset_isset(bind, level->os_index))
        methods->box(output, RUNNING_R_COLOR, RUNNING_G_COLOR, RUNNING_B_COLOR, depth, x, *retwidth, y, *retheight);
      else
        methods->box(output, THREAD_R_COLOR, THREAD_G_COLOR, THREAD_B_COLOR, depth, x, *retwidth, y, *retheight);
      hwloc_cpuset_free(bind);
    }
>>>>>>> 6d65a3b2
  else
    methods->box(output, OFFLINE_R_COLOR, OFFLINE_G_COLOR, OFFLINE_B_COLOR, depth, x, *retwidth, y, *retheight);

  if (fontsize) {
    char text[64];
    hwloc_obj_snprintf(text, sizeof(text), topology, level, "#", 0);
    if (hwloc_cpuset_isset(hwloc_topology_get_online_cpuset(topology), level->os_index))
      methods->text(output, 0, 0, 0, fontsize, depth-1, x + gridsize, y + gridsize, text);
    else
      methods->text(output, 0xff, 0xff, 0xff, fontsize, depth-1, x + gridsize, y + gridsize, text);
  }

  DYNA_SAVE();
}

static void
cache_draw(hwloc_topology_t topology, struct draw_methods *methods, hwloc_obj_t level, void *output, unsigned depth, unsigned x, unsigned *retwidth, unsigned y, unsigned *retheight)
{
  unsigned myheight = gridsize + (fontsize ? (fontsize + gridsize) : 0) + gridsize, totheight;
  unsigned mywidth = 0, totwidth;
  unsigned textwidth = fontsize ? (level->os_index == -1 ? 7*fontsize : 9*fontsize) : 0;
  unsigned separator = level->attr->cache.depth > 1 ? gridsize : 0;

  DYNA_CHECK();

  /* Do not separate objects when in L1 (SMT) */
  RECURSE_HORIZ(level, &null_draw_methods, separator, 0);

  methods->box(output, CACHE_R_COLOR, CACHE_G_COLOR, CACHE_B_COLOR, depth, x, totwidth, y, myheight - gridsize);

  if (fontsize) {
    char text[64];

    hwloc_obj_snprintf(text, sizeof(text), topology, level, "#", 0);
    methods->text(output, 0, 0, 0, fontsize, depth-1, x + gridsize, y + gridsize, text);
  }

  RECURSE_HORIZ(level, methods, separator, 0);

  DYNA_SAVE();
}

static void
core_draw(hwloc_topology_t topology, struct draw_methods *methods, hwloc_obj_t level, void *output, unsigned depth, unsigned x, unsigned *retwidth, unsigned y, unsigned *retheight)
{
  unsigned myheight = (fontsize ? (fontsize + gridsize) : 0), totheight;
  unsigned mywidth = 0, totwidth;
  unsigned textwidth = 5*fontsize;

  DYNA_CHECK();

  RECURSE_HORIZ(level, &null_draw_methods, 0, gridsize);

  methods->box(output, CORE_R_COLOR, CORE_G_COLOR, CORE_B_COLOR, depth, x, totwidth, y, totheight);

  if (fontsize) {
    char text[64];
    hwloc_obj_snprintf(text, sizeof(text), topology, level, "#", 0);
    methods->text(output, 0, 0, 0, fontsize, depth-1, x + gridsize, y + gridsize, text);
  }

  RECURSE_HORIZ(level, methods, 0, gridsize);

  DYNA_SAVE();
}

static void
socket_draw(hwloc_topology_t topology, struct draw_methods *methods, hwloc_obj_t level, void *output, unsigned depth, unsigned x, unsigned *retwidth, unsigned y, unsigned *retheight)
{
  unsigned myheight = (fontsize ? (fontsize + gridsize) : 0), totheight;
  unsigned mywidth = 0, totwidth;
  unsigned textwidth = 6*fontsize;

  DYNA_CHECK();

  RECURSE_RECT(level, &null_draw_methods, gridsize, gridsize);

  methods->box(output, SOCKET_R_COLOR, SOCKET_G_COLOR, SOCKET_B_COLOR, depth, x, totwidth, y, totheight);

  if (fontsize) {
    char text[64];
    hwloc_obj_snprintf(text, sizeof(text), topology, level, "#", 0);
    methods->text(output, 0, 0, 0, fontsize, depth-1, x + gridsize, y + gridsize, text);
  }

  RECURSE_RECT(level, methods, gridsize, gridsize);

  DYNA_SAVE();
}

static void
node_draw(hwloc_topology_t topology, struct draw_methods *methods, hwloc_obj_t level, void *output, unsigned depth, unsigned x, unsigned *retwidth, unsigned y, unsigned *retheight)
{
  /* Reserve room for the heading memory box and separator */
  unsigned myheight = (fontsize ? (gridsize + fontsize) : 0) + gridsize + gridsize;
  /* Currently filled height */
  unsigned totheight;
  /* Nothing on the left */
  unsigned mywidth = 0;
  /* Currently filled width */
  unsigned totwidth;
  /* Width of the heading text, thus minimal width */
  unsigned textwidth = 11*fontsize;

  /* Check whether dynamic programming can save us time */
  DYNA_CHECK();

  /* Compute the size needed by sublevels */
  RECURSE_HORIZ(level, &null_draw_methods, gridsize, gridsize);

  /* Draw the epoxy box */
  methods->box(output, NODE_R_COLOR, NODE_G_COLOR, NODE_B_COLOR, depth, x, totwidth, y, totheight);
  /* Draw the memory box */
  methods->box(output, MEMORY_R_COLOR, MEMORY_G_COLOR, MEMORY_B_COLOR, depth-1, x + gridsize, totwidth - 2 * gridsize, y + gridsize, myheight - gridsize);

  if (fontsize) {
    char text[64];
    /* Output text */
    hwloc_obj_snprintf(text, sizeof(text), topology, level, "#", 0);
    methods->text(output, 0, 0, 0, fontsize, depth-2, x + 2 * gridsize, y + 2 * gridsize, text);
  }

  /* Restart, now really drawing sublevels */
  RECURSE_HORIZ(level, methods, gridsize, gridsize);

  /* Save result for dynamic programming */
  DYNA_SAVE();
}

static void
machine_draw(hwloc_topology_t topology, struct draw_methods *methods, hwloc_obj_t level, void *output, unsigned depth, unsigned x, unsigned *retwidth, unsigned y, unsigned *retheight)
{
  unsigned myheight = (fontsize ? (fontsize + gridsize) : 0), totheight;
  unsigned mywidth = 0, totwidth;
  unsigned textwidth = 11*fontsize;

  DYNA_CHECK();

  RECURSE_RECT(level, &null_draw_methods, gridsize, gridsize);

  methods->box(output, MACHINE_R_COLOR, MACHINE_G_COLOR, MACHINE_B_COLOR, depth, x, totwidth, y, totheight);

  if (fontsize) {
    char text[64];
    hwloc_obj_snprintf(text, sizeof(text), topology, level, "#", 0);
    methods->text(output, 0, 0, 0, fontsize, depth-1, x + gridsize, y + gridsize, text);
  }

  RECURSE_RECT(level, methods, gridsize, gridsize);

  DYNA_SAVE();
}

static void
system_draw(hwloc_topology_t topology, struct draw_methods *methods, hwloc_obj_t level, void *output, unsigned depth, unsigned x, unsigned *retwidth, unsigned y, unsigned *retheight)
{
  unsigned myheight = (fontsize ? (fontsize + gridsize) : 0), totheight;
  unsigned mywidth = 0, totwidth;
  unsigned textwidth = 10*fontsize;
  int vert = prefer_vert(topology, level, output, depth, x, y, gridsize);

  DYNA_CHECK();

  if (level->arity > 1 && level->children[0]->type == HWLOC_OBJ_MACHINE) {
    /* network of machines, either horizontal or vertical */
    if (vert) {
      mywidth += gridsize;
      RECURSE_VERT(level, &null_draw_methods, gridsize, gridsize);
    } else
      RECURSE_HORIZ(level, &null_draw_methods, gridsize, gridsize);
  } else
    RECURSE_RECT(level, &null_draw_methods, gridsize, gridsize);

  methods->box(output, SYSTEM_R_COLOR, SYSTEM_G_COLOR, SYSTEM_B_COLOR, depth, x, totwidth, y, totheight);

  if (fontsize) {
    char text[64];
    hwloc_obj_snprintf(text, sizeof(text), topology, level, "#", 0);
    methods->text(output, 0, 0, 0, fontsize, depth-1, x + gridsize, y + gridsize, text);
  }

  if (level->arity > 1 && level->children[0]->type == HWLOC_OBJ_MACHINE) {
    if (vert) {
      unsigned top = 0, bottom = 0;
      unsigned center;
      RECURSE_BEGIN(level, gridsize)
      RECURSE_FOR()
	RECURSE_CALL_FUN(methods);
        center = y + totheight + height / 2;
	if (!top)
	  top = center;
	bottom = center;
	methods->line(output, 0, 0, 0, depth, x + mywidth, center, x + mywidth + gridsize, center);
      RECURSE_END_VERT(gridsize, gridsize);

      if (level->arity > 1 && level->children[0]->type == HWLOC_OBJ_MACHINE)
	methods->line(output, 0, 0, 0, depth, x + mywidth, top, x + mywidth, bottom);
    } else {
      unsigned left = 0, right = 0;
      unsigned center;
      RECURSE_BEGIN(level, gridsize)
      RECURSE_FOR()
	RECURSE_CALL_FUN(methods);
        center = x + totwidth + width / 2;
	if (!left)
	  left = center;
	right = center;
	methods->line(output, 0, 0, 0, depth, center, y + myheight, center, y + myheight + gridsize);
      RECURSE_END_HORIZ(gridsize, gridsize);

      if (level->arity > 1 && level->children[0]->type == HWLOC_OBJ_MACHINE)
	methods->line(output, 0, 0, 0, depth, left, y + myheight, right, y + myheight);
    }
  } else
    RECURSE_RECT(level, methods, gridsize, gridsize);

  DYNA_SAVE();
}

static void
misc_draw(hwloc_topology_t topology, struct draw_methods *methods, hwloc_obj_t level, void *output, unsigned depth, unsigned x, unsigned *retwidth, unsigned y, unsigned *retheight)
{
  unsigned myheight = (fontsize ? (fontsize + gridsize) : 0), totheight;
  unsigned mywidth = 0, totwidth;
  unsigned textwidth = 0;
  char text[64];
  int n;

  DYNA_CHECK();

  if (fontsize) {
    n = hwloc_obj_snprintf(text, sizeof(text), topology, level, "#", 0);
    textwidth = (n * fontsize * 3) / 4;
  }

  RECURSE_RECT(level, &null_draw_methods, gridsize, gridsize);

  methods->box(output, MISC_R_COLOR, MISC_G_COLOR, MISC_B_COLOR, depth, x, totwidth, y, totheight);

  if (fontsize)
    methods->text(output, 0, 0, 0, fontsize, depth-1, x + gridsize, y + gridsize, text);

  RECURSE_RECT(level, methods, gridsize, gridsize);

  DYNA_SAVE();
}

static void
fig(hwloc_topology_t topology, struct draw_methods *methods, hwloc_obj_t level, void *output, unsigned depth, unsigned x, unsigned y)
{
  unsigned totwidth, totheight;

  system_draw(topology, methods, level, output, depth, x, &totwidth, y, &totheight);
}

/*
 * given a type, return a pointer FUN to the function that draws it.
 */
static foo_draw
get_type_fun(hwloc_obj_type_t type)
{
  switch (type) {
    case HWLOC_OBJ_SYSTEM: return system_draw;
    case HWLOC_OBJ_MACHINE: return machine_draw;
    case HWLOC_OBJ_NODE: return node_draw;
    case HWLOC_OBJ_SOCKET: return socket_draw;
    case HWLOC_OBJ_CACHE: return cache_draw;
    case HWLOC_OBJ_CORE: return core_draw;
    case HWLOC_OBJ_PROC: return proc_draw;
    case HWLOC_OBJ_PCI_DEVICE: return pci_device_draw;
    case HWLOC_OBJ_BRIDGE: return bridge_draw;
    default:
    case HWLOC_OBJ_MISC: return misc_draw;
  }
}

/*
 * Dummy drawing methods to get the bounding box.
 */

struct coords {
  int x;
  int y;
};

static void
getmax_box(void *output, int r, int g, int b, unsigned depth, unsigned x, unsigned width, unsigned y, unsigned height)
{
  struct coords *coords = output;

  if (x + width > coords->x)
    coords->x = x + width;
  if (y + height > coords->y)
    coords->y = y + height;
}

static void
getmax_line(void *output, int r, int g, int b, unsigned depth, unsigned x1, unsigned y1, unsigned x2, unsigned y2)
{
  struct coords *coords = output;

  if (x2 > coords->x)
    coords->x = x2;
  if (y2 > coords->y)
    coords->y = y2;
}

static struct draw_methods getmax_draw_methods = {
  .start = null_start,
  .declare_color = null_declare_color,
  .box = getmax_box,
  .line = getmax_line,
  .text = null_text,
};

void *
output_draw_start(struct draw_methods *methods, hwloc_topology_t topology, void *output)
{
  struct coords coords = { .x = 0, .y = 0};
  fig(topology, &getmax_draw_methods, hwloc_get_system_obj(topology), &coords, 100, 0, 0);
  output = methods->start(output, coords.x, coords.y);
  methods->declare_color(output, 0, 0, 0);
  methods->declare_color(output, NODE_R_COLOR, NODE_G_COLOR, NODE_B_COLOR);
  methods->declare_color(output, SOCKET_R_COLOR, SOCKET_G_COLOR, SOCKET_B_COLOR);
  methods->declare_color(output, MEMORY_R_COLOR, MEMORY_G_COLOR, MEMORY_B_COLOR);
  methods->declare_color(output, CORE_R_COLOR, CORE_G_COLOR, CORE_B_COLOR);
  methods->declare_color(output, THREAD_R_COLOR, THREAD_G_COLOR, THREAD_B_COLOR);
  methods->declare_color(output, RUNNING_R_COLOR, RUNNING_G_COLOR, RUNNING_B_COLOR);
  methods->declare_color(output, FORBIDDEN_R_COLOR, FORBIDDEN_G_COLOR, FORBIDDEN_B_COLOR);
  methods->declare_color(output, OFFLINE_R_COLOR, OFFLINE_G_COLOR, OFFLINE_B_COLOR);
  methods->declare_color(output, CACHE_R_COLOR, CACHE_G_COLOR, CACHE_B_COLOR);
  methods->declare_color(output, MACHINE_R_COLOR, MACHINE_G_COLOR, MACHINE_B_COLOR);
  methods->declare_color(output, SYSTEM_R_COLOR, SYSTEM_G_COLOR, SYSTEM_B_COLOR);
  methods->declare_color(output, MISC_R_COLOR, MISC_G_COLOR, MISC_B_COLOR);
  methods->declare_color(output, PCI_DEVICE_R_COLOR, PCI_DEVICE_G_COLOR, PCI_DEVICE_B_COLOR);
  methods->declare_color(output, BRIDGE_R_COLOR, BRIDGE_G_COLOR, BRIDGE_B_COLOR);
  return output;
}

void
output_draw(struct draw_methods *methods, hwloc_topology_t topology, void *output)
{
	fig(topology, methods, hwloc_get_system_obj(topology), output, 100, 0, 0);
}<|MERGE_RESOLUTION|>--- conflicted
+++ resolved
@@ -432,13 +432,6 @@
   if (hwloc_cpuset_isset(hwloc_topology_get_online_cpuset(topology), level->os_index))
     if (!hwloc_cpuset_isset(hwloc_topology_get_allowed_cpuset(topology), level->os_index))
       methods->box(output, FORBIDDEN_R_COLOR, FORBIDDEN_G_COLOR, FORBIDDEN_B_COLOR, depth, x, *retwidth, y, *retheight);
-<<<<<<< HEAD
-    else
-      if (hwloc_cpuset_isset(hwloc_get_cpubind(topology, 0), level->os_index))
-        methods->box(output, RUNNING_R_COLOR, RUNNING_G_COLOR, RUNNING_B_COLOR, depth, x, *retwidth, y, *retheight);
-      else
-        methods->box(output, THREAD_R_COLOR, THREAD_G_COLOR, THREAD_B_COLOR, depth, x, *retwidth, y, *retheight);
-=======
     else {
       hwloc_cpuset_t bind = hwloc_get_cpubind(topology, 0);
       if (bind && hwloc_cpuset_isset(bind, level->os_index))
@@ -447,7 +440,6 @@
         methods->box(output, THREAD_R_COLOR, THREAD_G_COLOR, THREAD_B_COLOR, depth, x, *retwidth, y, *retheight);
       hwloc_cpuset_free(bind);
     }
->>>>>>> 6d65a3b2
   else
     methods->box(output, OFFLINE_R_COLOR, OFFLINE_G_COLOR, OFFLINE_B_COLOR, depth, x, *retwidth, y, *retheight);
 
