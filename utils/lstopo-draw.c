/*
 * Copyright © 2009 CNRS, INRIA, Université Bordeaux 1
 * Copyright © 2009 Cisco Systems, Inc.  All rights reserved.
 * See COPYING in top-level directory.
 */

#include <private/config.h>
#include <private/private.h>
#include <hwloc.h>

#include <stdlib.h>
#include <stdio.h>
#include <string.h>
#include <math.h>

#include "lstopo.h"

#define EPOXY_R_COLOR 0xe7
#define EPOXY_G_COLOR 0xff
#define EPOXY_B_COLOR 0xb5

#define DARK_EPOXY_R_COLOR ((EPOXY_R_COLOR * 100) / 110)
#define DARK_EPOXY_G_COLOR ((EPOXY_G_COLOR * 100) / 110)
#define DARK_EPOXY_B_COLOR ((EPOXY_B_COLOR * 100) / 110)

#define DARKER_EPOXY_R_COLOR ((DARK_EPOXY_R_COLOR * 100) / 110)
#define DARKER_EPOXY_G_COLOR ((DARK_EPOXY_G_COLOR * 100) / 110)
#define DARKER_EPOXY_B_COLOR ((DARK_EPOXY_B_COLOR * 100) / 110)

#define SOCKET_R_COLOR 0xde
#define SOCKET_G_COLOR 0xde
#define SOCKET_B_COLOR 0xde

#define MEMORY_R_COLOR 0xef
#define MEMORY_G_COLOR 0xdf
#define MEMORY_B_COLOR 0xde

#define CORE_R_COLOR 0xbe
#define CORE_G_COLOR 0xbe
#define CORE_B_COLOR 0xbe

#define THREAD_R_COLOR 0xff
#define THREAD_G_COLOR 0xff
#define THREAD_B_COLOR 0xff

#define RUNNING_R_COLOR 0
#define RUNNING_G_COLOR 0xff
#define RUNNING_B_COLOR 0

#define FORBIDDEN_R_COLOR 0xff
#define FORBIDDEN_G_COLOR 0
#define FORBIDDEN_B_COLOR 0

#define OFFLINE_R_COLOR 0
#define OFFLINE_G_COLOR 0
#define OFFLINE_B_COLOR 0

#define CACHE_R_COLOR 0xff
#define CACHE_G_COLOR 0xff
#define CACHE_B_COLOR 0xff

#define MACHINE_R_COLOR EPOXY_R_COLOR
#define MACHINE_G_COLOR EPOXY_G_COLOR
#define MACHINE_B_COLOR EPOXY_B_COLOR

#define NODE_R_COLOR DARK_EPOXY_R_COLOR
#define NODE_G_COLOR DARK_EPOXY_G_COLOR
#define NODE_B_COLOR DARK_EPOXY_B_COLOR

#define SYSTEM_R_COLOR 0xff
#define SYSTEM_G_COLOR 0xff
#define SYSTEM_B_COLOR 0xff

#define MISC_R_COLOR 0xff
#define MISC_G_COLOR 0xff
#define MISC_B_COLOR 0xff

#define PCI_DEVICE_R_COLOR DARKER_EPOXY_R_COLOR
#define PCI_DEVICE_G_COLOR DARKER_EPOXY_G_COLOR
#define PCI_DEVICE_B_COLOR DARKER_EPOXY_B_COLOR

#define OS_DEVICE_R_COLOR 0xde
#define OS_DEVICE_G_COLOR 0xde
#define OS_DEVICE_B_COLOR 0xde

#define BRIDGE_R_COLOR 0xff
#define BRIDGE_G_COLOR 0xff
#define BRIDGE_B_COLOR 0xff

/* preferred width/height compromise */
#define RATIO (4.f/3.f)

/* PCI object height: just a box */
#define PCI_HEIGHT (fontsize ? gridsize + fontsize + gridsize : gridsize)

/* do we prefer ratio1 over ratio2? */
static int prefer_ratio(float ratio1, float ratio2) {
  float _ratio1 = (ratio1) / RATIO;
  float _ratio2 = (ratio2) / RATIO;
  if (_ratio1 < 1)
    _ratio1 = 1/_ratio1;
  if (_ratio2 < 1)
    _ratio2 = 1/_ratio2;
  return _ratio1 < _ratio2;
}

static void* null_start(void *output, int width __hwloc_attribute_unused, int height __hwloc_attribute_unused) { return output; }
static void null_declare_color(void *output __hwloc_attribute_unused, int r __hwloc_attribute_unused, int g __hwloc_attribute_unused, int b __hwloc_attribute_unused) { }
static void null_box(void *output __hwloc_attribute_unused, int r __hwloc_attribute_unused, int g __hwloc_attribute_unused, int b __hwloc_attribute_unused, unsigned depth __hwloc_attribute_unused, unsigned x __hwloc_attribute_unused, unsigned width __hwloc_attribute_unused, unsigned y __hwloc_attribute_unused, unsigned height __hwloc_attribute_unused) { }
static void null_line(void *output __hwloc_attribute_unused, int r __hwloc_attribute_unused, int g __hwloc_attribute_unused, int b __hwloc_attribute_unused, unsigned depth __hwloc_attribute_unused, unsigned x1 __hwloc_attribute_unused, unsigned y1_arg __hwloc_attribute_unused, unsigned x2 __hwloc_attribute_unused, unsigned y2 __hwloc_attribute_unused) { }
static void null_text(void *output __hwloc_attribute_unused, int r __hwloc_attribute_unused, int g __hwloc_attribute_unused, int b __hwloc_attribute_unused, int size __hwloc_attribute_unused, unsigned depth __hwloc_attribute_unused, unsigned x __hwloc_attribute_unused, unsigned y __hwloc_attribute_unused, const char *text __hwloc_attribute_unused) { }

static struct draw_methods null_draw_methods = {
  .start = null_start,
  .declare_color = null_declare_color,
  .box = null_box,
  .line = null_line,
  .text = null_text,
};

/*
 * foo_draw functions take a OBJ, computes which size it needs, recurse into
 * sublevels with null_draw_methods to recursively compute the needed size
 * without actually drawing anything, then draw things about OBJ (chip draw,
 * cache size information etc) at (X,Y), recurse into sublevels again to
 * actually draw things, and return in RETWIDTH and RETHEIGHT the amount of
 * space that the drawing took.
 *
 * For generic detailed comments, see the node_draw function.
 *
 * border is added around the objects
 * separator is added between objects
 */

typedef void (*foo_draw)(hwloc_topology_t topology, struct draw_methods *methods, int logical, hwloc_obj_t obj, void *output, unsigned depth, unsigned x, unsigned *retwidth, unsigned y, unsigned *retheight);

static foo_draw get_type_fun(hwloc_obj_type_t type);

/*
 * Helper to recurse into sublevels, either horizontally or vertically
 * Updates caller's totwidth/myheight and maxwidth/maxheight
 * Needs textwidth, topology, output, depth, x and y
 */

#define RECURSE_BEGIN(obj, border) do { \
  hwloc_obj_t *subobjs = obj->children; \
  unsigned numsubobjs = obj->arity; \
  unsigned width, height; \
  unsigned maxwidth __hwloc_attribute_unused, maxheight __hwloc_attribute_unused; \
  maxwidth = maxheight = 0; \
  totwidth = (border) + mywidth; \
  totheight = (border) + myheight; \
  if (numsubobjs) { \
    unsigned i; \

#define RECURSE_FOR() \
    /* Iterate over subobjects */ \
    for (i = 0; i < numsubobjs; i++) { \

      /* Recursive call */
#define RECURSE_CALL_FUN(methods) \
      get_type_fun(subobjs[i]->type)(topology, methods, logical, subobjs[i], output, depth-1, x + totwidth, &width, y + totheight, &height) \

#define RECURSE_END_HORIZ(separator, border) \
      /* Add the subobject's width and separator */ \
      totwidth += width + (separator); \
      /* Update maximum height */ \
      if (height > maxheight) \
	maxheight = height; \
    } \
    \
    /* Remove spurious separator on the right */ \
    totwidth -= (separator); \
    \
    /* Make sure there is width for the heading text */ \
    /* Add subobjects height */ \
    totheight += maxheight; \
    /* And add border below */ \
    totheight += (border); \
    /* Add border on the right */ \
    totwidth += (border); \
  } \
  if (totwidth < textwidth) \
    totwidth = textwidth; \
  /* Update returned values */ \
  *retwidth = totwidth; \
  *retheight = totheight; \
} while(0)

#define RECURSE_END_VERT(separator, border) \
      /* Add the subobject's height and separator */ \
      totheight += height + (separator); \
      if (width > maxwidth) \
      /* Update maximum width */ \
	maxwidth = width; \
    } \
    /* Remove spurious separator at the bottom */ \
    totheight -= (separator); \
    /* Add subobjects width */ \
    totwidth += maxwidth; \
    /* And add border on the right */ \
    totwidth += (border); \
    /* Add border at the bottom */ \
    totheight = totheight + (border); \
  } \
  \
  /* Make sure there is width for the heading text */ \
  if (totwidth < textwidth) \
    totwidth = textwidth; \
  /* Update returned values */ \
  *retwidth = totwidth; \
  *retheight = totheight; \
} while(0)

/* Pack objects horizontally */
#define RECURSE_HORIZ(obj, methods, separator, border) \
  RECURSE_BEGIN(obj, border) \
  RECURSE_FOR() \
    RECURSE_CALL_FUN(methods); \
  RECURSE_END_HORIZ(separator, border)

/* Pack objects vertically */
#define RECURSE_VERT(obj, methods, separator, border) \
  RECURSE_BEGIN(obj, border) \
  RECURSE_FOR() \
    RECURSE_CALL_FUN(methods); \
  RECURSE_END_VERT(separator, border)

#define RECURSE_RECT_BEGIN(obj, methods, separator, border) \
RECURSE_BEGIN(obj, border) \
    /* Total width for subobjects */ \
    unsigned obj_totwidth = 0, obj_totheight = 0; \
    unsigned obj_avgwidth, obj_avgheight; \
    /* Total area for subobjects */ \
    unsigned area = 0; \
    float idealtotheight; \
    unsigned rows, columns; \
    float under_ratio, over_ratio; \
    RECURSE_FOR() \
      RECURSE_CALL_FUN(&null_draw_methods); \
      obj_totwidth += width + (separator); \
      obj_totheight += height + (separator); \
      area += (width + (separator)) * (height + (separator)); \
    } \
    /* Average object size */ \
    obj_avgwidth = obj_totwidth / numsubobjs; \
    obj_avgheight = obj_totheight / numsubobjs; \
    /* Ideal total height for spreading that area with RATIO */ \
<<<<<<< HEAD
    idealtotheight = sqrtf(area/RATIO); \
    /* approximation of number of rows */ \
    rows = idealtotheight / obj_avgheight; \
=======
    idealtotheight = (float) sqrt(area/RATIO); \
    /* Underestimated number of rows */ \
    rows = idealtotheight / (obj_maxheight + (separator)); \
>>>>>>> 58ecbb67
    columns = rows ? (numsubobjs + rows - 1) / rows : 1; \
    /* Ratio obtained by underestimation */ \
    under_ratio = (float) (columns * obj_avgwidth) / (rows * obj_avgheight); \
    \
    /* try to overestimate too */ \
    rows++; \
    columns = (numsubobjs + rows - 1) / rows; \
    /* Ratio obtained by overestimation */ \
    over_ratio = (float) (columns * obj_avgwidth) / (rows * obj_avgheight); \
    /* Did we actually preferred underestimation? (good row/column fit or good ratio) */ \
    if (rows > 1 && prefer_ratio(under_ratio, over_ratio)) { \
      rows--; \
      columns = (numsubobjs + rows - 1) / rows; \
    } \
    if (force_horiz) { \
      rows =  1; \
      columns = numsubobjs; \
    } \
    if (force_vert) { \
      columns =  1; \
      rows = numsubobjs; \
    } \
    \
    maxheight = 0; \
    RECURSE_FOR() \
      /* Newline? */ \
      if (i && i%columns == 0) { \
        totwidth = (border) + mywidth; \
        /* Add the same height to all rows */ \
        totheight += maxheight + (separator); \
        maxheight = 0; \
      } \

#define RECURSE_RECT_END(obj, methods, separator, border) \
      if (totwidth + width + (separator) > maxwidth) \
        maxwidth = totwidth + width + (separator); \
      totwidth += width + (separator); \
      /* Update maximum height */ \
      if (height > maxheight) \
	maxheight = height; \
    } \
    /* Remove spurious separator on the right */ \
    maxwidth -= (separator); \
    /* Compute total width */ \
    totwidth = maxwidth + (border); \
    /* Add the last row's height and border at the bottom */ \
    totheight += maxheight + (border); \
  } \
  /* Make sure there is width for the heading text */ \
  if (totwidth < textwidth) \
    totwidth = textwidth; \
  /* Update returned values */ \
  *retwidth = totwidth; \
  *retheight = totheight; \
} while(0)

/* Pack objects in a grid */
#define RECURSE_RECT(obj, methods, separator, border) do {\
  if (obj->arity && obj->children[0]->type == HWLOC_OBJ_NODE) { \
    /* Nodes shouldn't be put with an arbitrary geometry, as NUMA distances may not be that way */ \
    int pvert = prefer_vert(topology, logical, level, output, depth, x, y, separator); \
    if (pvert) \
      RECURSE_VERT(level, methods, separator, border); \
    else \
      RECURSE_HORIZ(level, methods, separator, border); \
  } else {\
    RECURSE_RECT_BEGIN(obj, methods, separator, border) \
    RECURSE_CALL_FUN(methods); \
    RECURSE_RECT_END(obj, methods, separator, border); \
  } \
} while (0)

/* Dynamic programming */

/* Per-object data: width and height of drawing for this object and sub-objects */
struct dyna_save {
  unsigned width;
  unsigned height;
};

/* Save the computed size */
#define DYNA_SAVE() do { \
  if (!level->userdata) { \
    struct dyna_save *save = malloc(sizeof(*save)); \
    save->width = *retwidth; \
    save->height = *retheight; \
    level->userdata = save; \
  } \
} while (0)

/* Check whether we already computed the size and we are not actually drawing, in that case return it */
#define DYNA_CHECK() do { \
  if (level->userdata && methods == &null_draw_methods) { \
    struct dyna_save *save = level->userdata; \
    *retwidth = save->width; \
    *retheight = save->height; \
    return; \
  } \
} while (0)

static int
prefer_vert(hwloc_topology_t topology, int logical, hwloc_obj_t level, void *output, unsigned depth, unsigned x, unsigned y, unsigned separator)
{
  float horiz_ratio, vert_ratio;
  unsigned textwidth = 0;
  unsigned mywidth = 0, myheight = 0;
  unsigned totwidth, *retwidth = &totwidth, totheight, *retheight = &totheight;
  RECURSE_HORIZ(level, &null_draw_methods, separator, 0);
  horiz_ratio = (float)totwidth / totheight;
  RECURSE_VERT(level, &null_draw_methods, separator, 0);
  vert_ratio = (float)totwidth / totheight;
  return force_vert || (!force_horiz && prefer_ratio(vert_ratio, horiz_ratio));
}

static int
lstopo_obj_snprintf(char *text, size_t textlen, hwloc_obj_t obj, int logical)
{
  unsigned idx = logical ? obj->logical_index : obj->os_index;
  const char *indexprefix = logical ? " #" : " p#";
  char typestr[32];
  char indexstr[32]= "";
  char attrstr[256];
  int attrlen;
  hwloc_obj_type_snprintf(typestr, sizeof(typestr), obj, 0);
  if (idx != (unsigned)-1 && obj->depth != 0
      && obj->type != HWLOC_OBJ_PCI_DEVICE
      && (obj->type != HWLOC_OBJ_BRIDGE || obj->attr->bridge.upstream_type == HWLOC_OBJ_BRIDGE_HOST))
    snprintf(indexstr, sizeof(indexstr), "%s%u", indexprefix, idx);
  attrlen = hwloc_obj_attr_snprintf(attrstr, sizeof(attrstr), obj, " ", 0);
  if (attrlen > 0)
    return snprintf(text, textlen, "%s%s (%s)", typestr, indexstr, attrstr);
  else
    return snprintf(text, textlen, "%s%s", typestr, indexstr);
}

static void
pci_device_draw(hwloc_topology_t topology __hwloc_attribute_unused, struct draw_methods *methods, int logical, hwloc_obj_t level, void *output, unsigned depth, unsigned x, unsigned *retwidth, unsigned y, unsigned *retheight)
{
  unsigned textwidth = gridsize;
  unsigned textheight = (fontsize ? (fontsize + gridsize) : 0);
  unsigned myheight = textheight;
  unsigned mywidth = 0;
  unsigned totwidth, totheight;
  char text[64];
  int n;

  DYNA_CHECK();

  if (fontsize) {
    n = lstopo_obj_snprintf(text, sizeof(text), level, logical);
    textwidth = (n * fontsize * 3) / 4;
  }

  RECURSE_RECT(level, &null_draw_methods, gridsize, gridsize);

  methods->box(output, PCI_DEVICE_R_COLOR, PCI_DEVICE_G_COLOR, PCI_DEVICE_B_COLOR, depth, x, *retwidth, y, *retheight);

  if (fontsize)
    methods->text(output, 0, 0, 0, fontsize, depth-1, x + gridsize, y + gridsize, text);

  RECURSE_RECT(level, methods, gridsize, gridsize);

  DYNA_SAVE();
}

static void
os_device_draw(hwloc_topology_t topology __hwloc_attribute_unused, struct draw_methods *methods, int logical __hwloc_attribute_unused, hwloc_obj_t level, void *output, unsigned depth, unsigned x, unsigned *retwidth, unsigned y, unsigned *retheight)
{
  unsigned textwidth = 0;
  unsigned totheight = gridsize;
  unsigned totwidth = gridsize;
  int n;

  if (fontsize) {
    n = strlen(level->name);
    textwidth = (n * fontsize * 3) / 4;
    totheight = gridsize + fontsize + gridsize;
    totwidth = gridsize + textwidth + gridsize;
  }

  *retwidth = totwidth;
  *retheight = totheight;

  methods->box(output, OS_DEVICE_R_COLOR, OS_DEVICE_G_COLOR, OS_DEVICE_B_COLOR, depth, x, *retwidth, y, *retheight);

  if (fontsize)
    methods->text(output, 0, 0, 0, fontsize, depth-1, x + gridsize, y + gridsize, level->name);
}

static void
bridge_draw(hwloc_topology_t topology, struct draw_methods *methods, int logical, hwloc_obj_t level, void *output, unsigned depth, unsigned x, unsigned *retwidth, unsigned y, unsigned *retheight)
{
  /* Room for the box and separation from cards */
  unsigned textwidth = gridsize + 7*fontsize + gridsize;
  unsigned textheight = PCI_HEIGHT;
  unsigned myheight = textheight;
  unsigned mywidth = gridsize + gridsize;
  unsigned totwidth, totheight;

  DYNA_CHECK();

  /* separate text from devices */
  if (level->arity > 0)
    myheight += gridsize;

  RECURSE_VERT(level, &null_draw_methods, gridsize, gridsize);

  methods->box(output, BRIDGE_R_COLOR, BRIDGE_G_COLOR, BRIDGE_B_COLOR, depth, x, textwidth, y, textheight);

  if (fontsize) {
    char text[64];
    lstopo_obj_snprintf(text, sizeof(text), level, logical);
    methods->text(output, 0, 0, 0, fontsize, depth-1, x + gridsize, y + gridsize, text);
  }

  if (level->arity > 0) {
    unsigned bottom = 0;
    RECURSE_BEGIN(level, 0);
    RECURSE_FOR()
      RECURSE_CALL_FUN(methods);
      unsigned center = y + totheight + PCI_HEIGHT / 2;
      bottom = center;
      methods->line(output, 0, 0, 0, depth, x + gridsize, center, x + gridsize + gridsize, center);
    RECURSE_END_VERT(gridsize, 0);
    methods->line(output, 0, 0, 0, depth, x + gridsize, y + textheight, x + gridsize, bottom);
  } else
    RECURSE_VERT(level, methods, gridsize, 0);

  DYNA_SAVE();
}

static void
pu_draw(hwloc_topology_t topology, struct draw_methods *methods, int logical, hwloc_obj_t level, void *output, unsigned depth, unsigned x, unsigned *retwidth, unsigned y, unsigned *retheight)
{
  unsigned myheight = (fontsize ? (fontsize + gridsize) : 0), totheight;
  unsigned textwidth = fontsize ? (6-logical)*fontsize : gridsize;
  unsigned mywidth = 0, totwidth;

  DYNA_CHECK();

  RECURSE_HORIZ(level, &null_draw_methods, 0, gridsize);

  if (hwloc_cpuset_isset(level->online_cpuset, level->os_index))
    if (!hwloc_cpuset_isset(level->allowed_cpuset, level->os_index))
      methods->box(output, FORBIDDEN_R_COLOR, FORBIDDEN_G_COLOR, FORBIDDEN_B_COLOR, depth, x, *retwidth, y, *retheight);
    else {
      hwloc_cpuset_t bind = hwloc_cpuset_alloc();
      if (pid != (hwloc_pid_t) -1 && pid != 0)
        hwloc_get_proc_cpubind(topology, pid, bind, 0);
      else if (pid == 0)
        hwloc_get_cpubind(topology, bind, 0);
      if (bind && hwloc_cpuset_isset(bind, level->os_index))
        methods->box(output, RUNNING_R_COLOR, RUNNING_G_COLOR, RUNNING_B_COLOR, depth, x, *retwidth, y, *retheight);
      else
        methods->box(output, THREAD_R_COLOR, THREAD_G_COLOR, THREAD_B_COLOR, depth, x, *retwidth, y, *retheight);
      hwloc_cpuset_free(bind);
    }
  else
    methods->box(output, OFFLINE_R_COLOR, OFFLINE_G_COLOR, OFFLINE_B_COLOR, depth, x, *retwidth, y, *retheight);

  if (fontsize) {
    char text[64];
    lstopo_obj_snprintf(text, sizeof(text), level, logical);
    if (hwloc_cpuset_isset(level->online_cpuset, level->os_index))
      methods->text(output, 0, 0, 0, fontsize, depth-1, x + gridsize, y + gridsize, text);
    else
      methods->text(output, 0xff, 0xff, 0xff, fontsize, depth-1, x + gridsize, y + gridsize, text);
  }

  RECURSE_HORIZ(level, methods, 0, gridsize);

  DYNA_SAVE();
}

static void
cache_draw(hwloc_topology_t topology, struct draw_methods *methods, int logical, hwloc_obj_t level, void *output, unsigned depth, unsigned x, unsigned *retwidth, unsigned y, unsigned *retheight)
{
  unsigned myheight = gridsize + (fontsize ? (fontsize + gridsize) : 0) + gridsize, totheight;
  unsigned mywidth = 0, totwidth;
  unsigned textwidth = fontsize ? ((logical ? level->logical_index : level->os_index) == (unsigned) -1 ? 7*fontsize : 9*fontsize) : 0;
  /* Do not separate objects when in L1 (SMT) */
  unsigned separator = level->attr->cache.depth > 1 ? gridsize : 0;

  DYNA_CHECK();

  RECURSE_HORIZ(level, &null_draw_methods, separator, 0);

  methods->box(output, CACHE_R_COLOR, CACHE_G_COLOR, CACHE_B_COLOR, depth, x, totwidth, y, myheight - gridsize);

  if (fontsize) {
    char text[64];

    lstopo_obj_snprintf(text, sizeof(text), level, logical);
    methods->text(output, 0, 0, 0, fontsize, depth-1, x + gridsize, y + gridsize, text);
  }

  RECURSE_HORIZ(level, methods, separator, 0);

  DYNA_SAVE();
}

static void
core_draw(hwloc_topology_t topology, struct draw_methods *methods, int logical, hwloc_obj_t level, void *output, unsigned depth, unsigned x, unsigned *retwidth, unsigned y, unsigned *retheight)
{
  unsigned myheight = (fontsize ? (fontsize + gridsize) : 0), totheight;
  unsigned mywidth = 0, totwidth;
  unsigned textwidth = 5*fontsize;

  DYNA_CHECK();

  RECURSE_RECT(level, &null_draw_methods, 0, gridsize);

  methods->box(output, CORE_R_COLOR, CORE_G_COLOR, CORE_B_COLOR, depth, x, totwidth, y, totheight);

  if (fontsize) {
    char text[64];
    lstopo_obj_snprintf(text, sizeof(text), level, logical);
    methods->text(output, 0, 0, 0, fontsize, depth-1, x + gridsize, y + gridsize, text);
  }

  RECURSE_RECT(level, methods, 0, gridsize);

  DYNA_SAVE();
}

static void
socket_draw(hwloc_topology_t topology, struct draw_methods *methods, int logical, hwloc_obj_t level, void *output, unsigned depth, unsigned x, unsigned *retwidth, unsigned y, unsigned *retheight)
{
  unsigned myheight = (fontsize ? (fontsize + gridsize) : 0), totheight;
  unsigned mywidth = 0, totwidth;
  unsigned textwidth = 6*fontsize;

  DYNA_CHECK();

  RECURSE_RECT(level, &null_draw_methods, gridsize, gridsize);

  methods->box(output, SOCKET_R_COLOR, SOCKET_G_COLOR, SOCKET_B_COLOR, depth, x, totwidth, y, totheight);

  if (fontsize) {
    char text[64];
    lstopo_obj_snprintf(text, sizeof(text), level, logical);
    methods->text(output, 0, 0, 0, fontsize, depth-1, x + gridsize, y + gridsize, text);
  }

  RECURSE_RECT(level, methods, gridsize, gridsize);

  DYNA_SAVE();
}

static void
node_draw(hwloc_topology_t topology, struct draw_methods *methods, int logical, hwloc_obj_t level, void *output, unsigned depth, unsigned x, unsigned *retwidth, unsigned y, unsigned *retheight)
{
  /* Reserve room for the heading memory box and separator */
  unsigned myheight = (fontsize ? (gridsize + fontsize) : 0) + gridsize + gridsize;
  /* Currently filled height */
  unsigned totheight;
  /* Nothing on the left */
  unsigned mywidth = 0;
  /* Currently filled width */
  unsigned totwidth;
  /* Width of the heading text, thus minimal width */
  unsigned textwidth = 11*fontsize;

  /* Check whether dynamic programming can save us time */
  DYNA_CHECK();

  /* Compute the size needed by sublevels */
  RECURSE_HORIZ(level, &null_draw_methods, gridsize, gridsize);

  /* Draw the epoxy box */
  methods->box(output, NODE_R_COLOR, NODE_G_COLOR, NODE_B_COLOR, depth, x, totwidth, y, totheight);
  /* Draw the memory box */
  methods->box(output, MEMORY_R_COLOR, MEMORY_G_COLOR, MEMORY_B_COLOR, depth-1, x + gridsize, totwidth - 2 * gridsize, y + gridsize, myheight - gridsize);

  if (fontsize) {
    char text[64];
    /* Output text */
    lstopo_obj_snprintf(text, sizeof(text), level, logical);
    methods->text(output, 0, 0, 0, fontsize, depth-2, x + 2 * gridsize, y + 2 * gridsize, text);
  }

  /* Restart, now really drawing sublevels */
  RECURSE_HORIZ(level, methods, gridsize, gridsize);

  /* Save result for dynamic programming */
  DYNA_SAVE();
}

static void
machine_draw(hwloc_topology_t topology, struct draw_methods *methods, int logical, hwloc_obj_t level, void *output, unsigned depth, unsigned x, unsigned *retwidth, unsigned y, unsigned *retheight)
{
  unsigned myheight = (fontsize ? (fontsize + gridsize) : 0), totheight;
  unsigned mywidth = 0, totwidth;
  unsigned textwidth = 11*fontsize;

  DYNA_CHECK();

  RECURSE_RECT(level, &null_draw_methods, gridsize, gridsize);

  methods->box(output, MACHINE_R_COLOR, MACHINE_G_COLOR, MACHINE_B_COLOR, depth, x, totwidth, y, totheight);

  if (fontsize) {
    char text[64];
    lstopo_obj_snprintf(text, sizeof(text), level, logical);
    methods->text(output, 0, 0, 0, fontsize, depth-1, x + gridsize, y + gridsize, text);
  }

  RECURSE_RECT(level, methods, gridsize, gridsize);

  DYNA_SAVE();
}

static void
system_draw(hwloc_topology_t topology, struct draw_methods *methods, int logical, hwloc_obj_t level, void *output, unsigned depth, unsigned x, unsigned *retwidth, unsigned y, unsigned *retheight)
{
  unsigned myheight = (fontsize ? (fontsize + gridsize) : 0), totheight;
  unsigned mywidth = 0, totwidth;
  unsigned textwidth = 10*fontsize;
  int vert = prefer_vert(topology, logical, level, output, depth, x, y, gridsize);

  DYNA_CHECK();

  if (level->arity > 1 && level->children[0]->type == HWLOC_OBJ_MACHINE) {
    /* network of machines, either horizontal or vertical */
    if (vert) {
      mywidth += gridsize;
      RECURSE_VERT(level, &null_draw_methods, gridsize, gridsize);
    } else
      RECURSE_HORIZ(level, &null_draw_methods, gridsize, gridsize);
  } else
    RECURSE_RECT(level, &null_draw_methods, gridsize, gridsize);

  methods->box(output, SYSTEM_R_COLOR, SYSTEM_G_COLOR, SYSTEM_B_COLOR, depth, x, totwidth, y, totheight);

  if (fontsize) {
    char text[64];
    lstopo_obj_snprintf(text, sizeof(text), level, logical);
    methods->text(output, 0, 0, 0, fontsize, depth-1, x + gridsize, y + gridsize, text);
  }

  if (level->arity > 1 && level->children[0]->type == HWLOC_OBJ_MACHINE) {
    if (vert) {
      unsigned top = 0, bottom = 0;
      unsigned center;
      RECURSE_BEGIN(level, gridsize)
      RECURSE_FOR()
	RECURSE_CALL_FUN(methods);
        center = y + totheight + height / 2;
	if (!top)
	  top = center;
	bottom = center;
	methods->line(output, 0, 0, 0, depth, x + mywidth, center, x + mywidth + gridsize, center);
      RECURSE_END_VERT(gridsize, gridsize);

      if (level->arity > 1 && level->children[0]->type == HWLOC_OBJ_MACHINE)
	methods->line(output, 0, 0, 0, depth, x + mywidth, top, x + mywidth, bottom);
    } else {
      unsigned left = 0, right = 0;
      unsigned center;
      RECURSE_BEGIN(level, gridsize)
      RECURSE_FOR()
	RECURSE_CALL_FUN(methods);
        center = x + totwidth + width / 2;
	if (!left)
	  left = center;
	right = center;
	methods->line(output, 0, 0, 0, depth, center, y + myheight, center, y + myheight + gridsize);
      RECURSE_END_HORIZ(gridsize, gridsize);

      if (level->arity > 1 && level->children[0]->type == HWLOC_OBJ_MACHINE)
	methods->line(output, 0, 0, 0, depth, left, y + myheight, right, y + myheight);
    }
  } else
    RECURSE_RECT(level, methods, gridsize, gridsize);

  DYNA_SAVE();
}

static void
group_draw(hwloc_topology_t topology, struct draw_methods *methods, int logical, hwloc_obj_t level, void *output, unsigned depth, unsigned x, unsigned *retwidth, unsigned y, unsigned *retheight)
{
  unsigned myheight = (fontsize ? (fontsize + gridsize) : 0), totheight;
  unsigned mywidth = 0, totwidth;
  unsigned textwidth = level->name ? strlen(level->name) * fontsize : 6*fontsize;

  DYNA_CHECK();

#if 0
  if (fontsize) {
    n = lstopo_obj_snprintf(text, sizeof(text), level, logical);
    textwidth = (n * fontsize * 3) / 4;
  }
#endif

  RECURSE_RECT(level, &null_draw_methods, gridsize, gridsize);

  methods->box(output, MISC_R_COLOR, MISC_G_COLOR, MISC_B_COLOR, depth, x, totwidth, y, totheight);

  if (fontsize) {
    if (level->name) {
      methods->text(output, 0, 0, 0, fontsize, depth-1, x + gridsize, y + gridsize, level->name);
    } else {
      char text[64];
      lstopo_obj_snprintf(text, sizeof(text), level, logical);
      methods->text(output, 0, 0, 0, fontsize, depth-1, x + gridsize, y + gridsize, text);
    }
  }

  RECURSE_RECT(level, methods, gridsize, gridsize);

  DYNA_SAVE();
}

static void
misc_draw(hwloc_topology_t topology, struct draw_methods *methods, int logical, hwloc_obj_t level, void *output, unsigned depth, unsigned x, unsigned *retwidth, unsigned y, unsigned *retheight)
{
  unsigned boxheight = gridsize + (fontsize ? (fontsize + gridsize) : 0);
  unsigned myheight = boxheight + (level->arity?gridsize:0), totheight;
  unsigned mywidth = 0, totwidth;
  unsigned textwidth = level->name ? strlen(level->name) * fontsize : 6*fontsize;

  DYNA_CHECK();

  RECURSE_HORIZ(level, &null_draw_methods, gridsize, 0);

  methods->box(output, MISC_R_COLOR, MISC_G_COLOR, MISC_B_COLOR, depth, x, totwidth, y, boxheight);

  if (fontsize) {
    if (level->name) {
      methods->text(output, 0, 0, 0, fontsize, depth-1, x + gridsize, y + gridsize, level->name);
    } else {
      char text[64];
      lstopo_obj_snprintf(text, sizeof(text), level, logical);
      methods->text(output, 0, 0, 0, fontsize, depth-1, x + gridsize, y + gridsize, text);
    }
  }

  RECURSE_HORIZ(level, methods, gridsize, 0);

  DYNA_SAVE();
}

static void
fig(hwloc_topology_t topology, struct draw_methods *methods, int logical, hwloc_obj_t level, void *output, unsigned depth, unsigned x, unsigned y)
{
  unsigned totwidth, totheight;

  system_draw(topology, methods, logical, level, output, depth, x, &totwidth, y, &totheight);
}

/*
 * given a type, return a pointer FUN to the function that draws it.
 */
static foo_draw
get_type_fun(hwloc_obj_type_t type)
{
  switch (type) {
    case HWLOC_OBJ_SYSTEM: return system_draw;
    case HWLOC_OBJ_MACHINE: return machine_draw;
    case HWLOC_OBJ_NODE: return node_draw;
    case HWLOC_OBJ_SOCKET: return socket_draw;
    case HWLOC_OBJ_CACHE: return cache_draw;
    case HWLOC_OBJ_CORE: return core_draw;
    case HWLOC_OBJ_PU: return pu_draw;
    case HWLOC_OBJ_GROUP: return group_draw;
    case HWLOC_OBJ_PCI_DEVICE: return pci_device_draw;
    case HWLOC_OBJ_OS_DEVICE: return os_device_draw;
    case HWLOC_OBJ_BRIDGE: return bridge_draw;
    default:
    case HWLOC_OBJ_MISC: return misc_draw;
  }
}

/*
 * Dummy drawing methods to get the bounding box.
 */

struct coords {
  unsigned x;
  unsigned y;
};

static void
getmax_box(void *output, int r __hwloc_attribute_unused, int g __hwloc_attribute_unused, int b __hwloc_attribute_unused, unsigned depth __hwloc_attribute_unused, unsigned x, unsigned width, unsigned y, unsigned height)
{
  struct coords *coords = output;

  if (x > coords->x)
    coords->x = x;
  if (x + width > coords->x)
    coords->x = x + width;
  if (y > coords->y)
    coords->y = y;
  if (y + height > coords->y)
    coords->y = y + height;
}

static void
getmax_line(void *output, int r __hwloc_attribute_unused, int g __hwloc_attribute_unused, int b __hwloc_attribute_unused, unsigned depth __hwloc_attribute_unused, unsigned x1_arg, unsigned y1_arg, unsigned x2_arg, unsigned y2_arg)
{
  struct coords *coords = output;

  if (x1_arg > coords->x)
    coords->x = x1_arg;
  if (x2_arg > coords->x)
    coords->x = x2_arg;
  if (y1_arg > coords->y)
    coords->y = y1_arg;
  if (y2_arg > coords->y)
    coords->y = y2_arg;
}

static struct draw_methods getmax_draw_methods = {
  .start = null_start,
  .declare_color = null_declare_color,
  .box = getmax_box,
  .line = getmax_line,
  .text = null_text,
};

void *
output_draw_start(struct draw_methods *methods, int logical, hwloc_topology_t topology, void *output)
{
  struct coords coords = { .x = 0, .y = 0};
  fig(topology, &getmax_draw_methods, logical, hwloc_get_root_obj(topology), &coords, 100, 0, 0);
  output = methods->start(output, coords.x, coords.y);
  methods->declare_color(output, 0, 0, 0);
  methods->declare_color(output, NODE_R_COLOR, NODE_G_COLOR, NODE_B_COLOR);
  methods->declare_color(output, SOCKET_R_COLOR, SOCKET_G_COLOR, SOCKET_B_COLOR);
  methods->declare_color(output, MEMORY_R_COLOR, MEMORY_G_COLOR, MEMORY_B_COLOR);
  methods->declare_color(output, CORE_R_COLOR, CORE_G_COLOR, CORE_B_COLOR);
  methods->declare_color(output, THREAD_R_COLOR, THREAD_G_COLOR, THREAD_B_COLOR);
  methods->declare_color(output, RUNNING_R_COLOR, RUNNING_G_COLOR, RUNNING_B_COLOR);
  methods->declare_color(output, FORBIDDEN_R_COLOR, FORBIDDEN_G_COLOR, FORBIDDEN_B_COLOR);
  methods->declare_color(output, OFFLINE_R_COLOR, OFFLINE_G_COLOR, OFFLINE_B_COLOR);
  methods->declare_color(output, CACHE_R_COLOR, CACHE_G_COLOR, CACHE_B_COLOR);
  methods->declare_color(output, MACHINE_R_COLOR, MACHINE_G_COLOR, MACHINE_B_COLOR);
  methods->declare_color(output, SYSTEM_R_COLOR, SYSTEM_G_COLOR, SYSTEM_B_COLOR);
  methods->declare_color(output, MISC_R_COLOR, MISC_G_COLOR, MISC_B_COLOR);
  methods->declare_color(output, PCI_DEVICE_R_COLOR, PCI_DEVICE_G_COLOR, PCI_DEVICE_B_COLOR);
  methods->declare_color(output, BRIDGE_R_COLOR, BRIDGE_G_COLOR, BRIDGE_B_COLOR);
  return output;
}

void
output_draw(struct draw_methods *methods, int logical, hwloc_topology_t topology, void *output)
{
	fig(topology, methods, logical, hwloc_get_root_obj(topology), output, 100, 0, 0);
}<|MERGE_RESOLUTION|>--- conflicted
+++ resolved
@@ -246,15 +246,9 @@
     obj_avgwidth = obj_totwidth / numsubobjs; \
     obj_avgheight = obj_totheight / numsubobjs; \
     /* Ideal total height for spreading that area with RATIO */ \
-<<<<<<< HEAD
-    idealtotheight = sqrtf(area/RATIO); \
+    idealtotheight = (float) sqrt(area/RATIO); \
     /* approximation of number of rows */ \
     rows = idealtotheight / obj_avgheight; \
-=======
-    idealtotheight = (float) sqrt(area/RATIO); \
-    /* Underestimated number of rows */ \
-    rows = idealtotheight / (obj_maxheight + (separator)); \
->>>>>>> 58ecbb67
     columns = rows ? (numsubobjs + rows - 1) / rows : 1; \
     /* Ratio obtained by underestimation */ \
     under_ratio = (float) (columns * obj_avgwidth) / (rows * obj_avgheight); \
