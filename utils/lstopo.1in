.\" -*- nroff -*-
.\" Copyright © 2009-2011 INRIA.  All rights reserved.
.\" Copyright © 2009-2010 Université of Bordeaux
.\" Copyright © 2009-2010 Cisco Systems, Inc.  All rights reserved.
.\" See COPYING in top-level directory.
.TH LSTOPO "1" "#HWLOC_DATE#" "#PACKAGE_VERSION#" "#PACKAGE_NAME#"
.SH NAME
lstopo \- Show the topology of the system (note that hwloc-bind(1)
provides a detailed explanation of the hwloc system; it should be read
before reading this man page).
.
.\" **************************
.\"    Synopsis Section
.\" **************************
.SH SYNOPSIS
.
.B lstopo
[ \fIoptions \fR]... [ \fIfilename \fR]
.
.\" **************************
.\"    Options Section
.\" **************************
.SH OPTIONS
.
.TP
\fB\-\-of\fR <format>, \fB\-\-output\-format\fR <format>
Enforce the output in the given format.
See the OUTPUT FORMATS section below.
.TP
\fB\-i\fR <file>, \fB\-\-input\fR <file>
Read topology from XML file <file> (instead of discovering the
topology on the local machine).  If <file> is "\-", the standard input
is used.  XML support must have been compiled in to hwloc for this
option to be usable.
.TP
\fB\-i\fR <directory>, \fB\-\-input\fR <directory>
Read topology from the chroot specified by <directory> (instead of
discovering the topology on the local machine).  This option is
generally only available on Linux.  The chroot was usually created
by gathering another machine topology with hwloc-gather-topology.
.TP
\fB\-i\fR <specification>, \fB\-\-input\fR <specification>
Simulate a fake hierarchy (instead of discovering the topology on the
local machine). If <specification> is "node:2 pu:3", the topology will
contain two NUMA nodes with 3 processing units in each of them.
.TP
\fB\-\-if\fR <format>, \fB\-\-input\-format\fR <format>
Enforce the input in the given format, among \fBxml\fR, \fBfsroot\fR
and \fBsynthetic\fR.
.TP
\fB\-v\fR \fB\-\-verbose\fR
Include additional detail.
.TP
\fB\-s\fR \fB\-\-silent\fR
Reduce the amount of details to show.
.TP
\fB\-l\fR \fB\-\-logical\fR
Display hwloc logical indexes instead of physical/OS indexes (default for console output).
These indexes are prefixed with "L#".
The physical indexes of some objects (PU and Node by default, all
objects if verbose) will appear as object attribute "P#...".
.TP
\fB\-p\fR \fB\-\-physical\fR
Display OS/physical indexes instead of hwloc logical indexes (default for graphical output).
These indexes are prefixed with "P#" instead of "L#" in the console output.
.TP
\fB\-c\fR \fB\-\-cpuset\fR
Display the cpuset of each object.
.TP
\fB\-C\fR \fB\-\-cpuset\-only\fR
Only display the cpuset of each object; do not display anything else
about the object.
.TP
\fB\-\-taskset\fR
Show CPU set strings in the format recognized by the taskset command-line
program instead of hwloc-specific CPU set string format.
This option should be combined with \fB\-\-cpuset\fR or \fB\-\-cpuset\-only\fR,
otherwise it will imply \fB\-\-cpuset\fR.
.TP
\fB\-\-only\fR <type>
Only show objects of the given type in the textual output.
.TP
\fB\-\-ignore\fR <type>
Ignore all objects of type <type> in the topology.
.TP
\fB\-\-no\-caches\fR
Do not show caches.
.TP
\fB\-\-no\-useless\-caches\fR
Do not show caches which do not have a hierarchical impact.
.TP
\fB\-\-whole\-system\fR
Do not consider administration limitations.
.TP
\fB\-\-merge\fR
Do not show levels that do not have a hierarchical impact.
.TP
<<<<<<< HEAD
\fB\-\-no\-io\fB
Do not show any I/O device or bridge.
By default, common devices (GPUs, NICs, block devices, ...) and
interesting bridges are shown.
.TP
\fB\-\-whole\-io\fB
Show all I/O devices and bridges.
By default, only common devices (GPUs, NICs, block devices, ...) and
interesting bridges are shown.
=======
\fB\-\-restrict\fR <cpuset>
Restrict the topology to the given cpuset.
.TP
\fB\-\-restrict\fR binding
Restrict the topology to the current process binding.
This option requires the use of the actual current machine topology
(or any other topology with HWLOC_THISSYSTEM set to 1 in the
environment).
>>>>>>> 9d2c2101
.TP
\fB\-\-pid\fR <pid>
Detect topology as seen by process <pid>, i.e. as if process <pid> did the
discovery itself, and show its current binding. Note that this can for instance
change the set of allowed processors. If 0 is given as pid, the current binding for the lstopo process will be shown.
.TP
\fB\-\-ps\fR \fB\-\-top\fR
Show existing processes as misc objects in the output. To avoid uselessly
cluttering the output, only processes that are restricted to some part of the
machine are shown.  On Linux, kernel threads are not shown.
If many processes appear, the output may become hard to read anyway,
making the hwloc-ps program more practical.
.TP
\fB\-\-fontsize\fR <size>
Set size of text font.
.TP
\fB\-\-gridsize\fR <size>
Set size of margin between elements.
.TP
\fB\-\-horiz\fR
Horizontal graphical layout instead of nearly 4/3 ratio.
.TP
\fB\-\-vert\fR
Vertical graphical layout instead of nearly 4/3 ratio.
.TP
\fB\-\-no\-legend\fR
Remove the text legend at the bottom.
.TP
\fB\-\-version\fR
Report version and exit.
.
.\" **************************
.\"    Description Section
.\" **************************
.SH DESCRIPTION
.
lstopo is capable of displaying a topological map of the system in a
variety of different output formats.  If no filename is specified and
the DISPLAY environment variable is set, lstopo displays the map in a
graphical window.  If no filename is specified and the DISPLAY
environment variable is
.I not
set, a text summary is displayed.  
.
.PP
The filename specified directly implies the output format that will be
used; see the OUTPUT FORMATS section, below.  Output formats that
support color will indicate specific characteristics about individual
CPUs by their color; see the COLORS section, below.
.
.\" **************************
.\"    Output Formats Section
.\" **************************
.SH OUTPUT FORMATS
.
.PP
The filename on the command line usually determines the format of the output.
There are a few filenames that indicate specific output formats and
devices (e.g., a filename of "-" will output a text summary to
stdout), but most filenames indicate the desired output format by 
their suffix (e.g., "topo.png" will output a PNG-format file).
.PP
The format of the output may also be changed with "\-\-of".
For instance, "\-\-of pdf" will generate a PDF-format file on the standard
output, while "\-\-of fig toto" will output a Xfig-format file named "toto".

.PP
The list of currently supported formats is given below. Any of them may
be used with "\-\-of" or as a filename suffix.
.TP
.B default
Send the output to a window or to the console depending on the environment.
.TP
.B console
Send a text summary to stdout.
.
.TP
.B txt
Output an ASCII art representation of the map.
If outputting to stdout and if colors are supported on the terminal,
the output will be colorized.
.
.TP
.B fig
Output a representation of the map that can be loaded in Xfig.
.
.TP
.B pdf
If lstopo was compiled with the proper
support, lstopo outputs a PDF representation of the map.
.
.TP
.B ps
If lstopo was compiled with the proper
support, lstopo outputs a Postscript representation of the map.
.
.TP
.B png
If lstopo was compiled with the proper
support, lstopo outputs a PNG representation of the map.
.
.TP
.B svg
If lstopo was compiled with the proper
support, lstopo outputs an SVG representation of the map.
.
.TP
.B xml
If lstopo was compiled with the proper
support, lstopo outputs an XML representation of the map.
It may be reused later, even on another machine, with lstopo \-\-input,
the HWLOC_XMLFILE environment variable, or the hwloc_topology_set_xml()
function.

.PP
The following special names may be used:
.TP
.B \-
Send a text summary to stdout.
.
.TP
.B /dev/stdout
Send a text summary to stdout.  It is effectively the same as
specifying "\-".
.
.TP
.B \-.<format>
If the entire filename is "\-.<format>", lstopo behaves as if
"\-\-of <format> -" was given, which means a file of the given format
is sent to the standard output.

.PP
See the output of "lstopo \-\-help" for a specific list of what
graphical output formats are supported in your hwloc installation.
.
.\" **************************
.\"    Colors Section
.\" **************************
.SH COLORS
Individual CPUs are colored in the semi-graphical and graphical output
formats to indicate different characteristics:
.TP
Green
The CPU is in the current CPU binding mask.
.TP
White
The CPU is in the allowed set (see below), but it is not in the
current CPU binding mask.
.TP
Red
The CPU is not in the allowed set (see below).
.TP
Black
The CPU is offline (not all OS's support displaying offline CPUs).
.
.PP
The "allowed set" is the set of CPUs to which the current process is
allowed to bind.  The allowed set is usually either inherited from the
parent process or set by administrative qpolicies on the system.  Linux
cpusets are one example of limiting the allowed set for a process and
its children to be less than the full set of CPUs on the system.
.PP
Different processes may therefore have different CPUs in the allowed
set.  Hence, invoking lstopo in different contexts and/or as different
users may display different colors for the same individual CPUs (e.g.,
running lstopo in one context may show a specific CPU as red, but
running lstopo in a different context may show the same CPU as white).
.
.\" **************************
.\"    Layout Section
.\" **************************
.SH LAYOUT
In its graphical output, lstopo uses simple rectangular heuristics
to try to achieve a 4/3 ratio between width and height. However,
in the particular case of NUMA nodes, the layout is always a flat
rectangle, to avoid letting the user believe any particular NUMA
topology (lstopo is not able to render that yet).
.
.\" **************************
.\"    Examples Section
.\" **************************
.SH EXAMPLES
.
To display the machine topology in textual mode:

    lstopo -

To display in graphical mode (assuming that the DISPLAY environment
variable is set to a relevant value):

    lstopo

To export the topology to a PNG file:

    lstopo file.png

To export a XML file on a machine and later display the corresponding
graphical output on another machine:

    machine1$ lstopo file.xml
    <transfer file.xml from machine1 to machine2>
    machine2$ lstopo --input file.xml

To restrict a XML topology to only physical processors 0, 1, 4 and 5:

    lstopo --input file.xml --restrict 0x33 newfile.xml

To restrict a XML topology to only numa node whose logical index is 1:

    lstopo --input file.xml --restrict $(hwloc-calc --input file.xml node:1) newfile.xml

To display a summary of the topology:

    lstopo -s

To get more details about the topology:

    lstopo -v

To only show cores:

    lstopo --only core

To show cpusets:

    lstopo --cpuset

To only show the cpusets of sockets:

    lstopo --only socket --cpuset-only

Simulate a fake hierarchy; this example shows with 2 NUMA nodes of 2
processor units:

    lstopo --input "n:2 2"

To count the number of logical processors in the system

   lstopo --only pu | wc -l
.\" **************************
.\"    See also section
.\" **************************
.SH SEE ALSO
.
.ft R
hwloc-bind(1), hwloc-ps(1), hwloc-gather-topology(1)
.sp<|MERGE_RESOLUTION|>--- conflicted
+++ resolved
@@ -95,17 +95,6 @@
 \fB\-\-merge\fR
 Do not show levels that do not have a hierarchical impact.
 .TP
-<<<<<<< HEAD
-\fB\-\-no\-io\fB
-Do not show any I/O device or bridge.
-By default, common devices (GPUs, NICs, block devices, ...) and
-interesting bridges are shown.
-.TP
-\fB\-\-whole\-io\fB
-Show all I/O devices and bridges.
-By default, only common devices (GPUs, NICs, block devices, ...) and
-interesting bridges are shown.
-=======
 \fB\-\-restrict\fR <cpuset>
 Restrict the topology to the given cpuset.
 .TP
@@ -114,7 +103,16 @@
 This option requires the use of the actual current machine topology
 (or any other topology with HWLOC_THISSYSTEM set to 1 in the
 environment).
->>>>>>> 9d2c2101
+.TP
+\fB\-\-no\-io\fB
+Do not show any I/O device or bridge.
+By default, common devices (GPUs, NICs, block devices, ...) and
+interesting bridges are shown.
+.TP
+\fB\-\-whole\-io\fB
+Show all I/O devices and bridges.
+By default, only common devices (GPUs, NICs, block devices, ...) and
+interesting bridges are shown.
 .TP
 \fB\-\-pid\fR <pid>
 Detect topology as seen by process <pid>, i.e. as if process <pid> did the
