/*
 * Copyright © 2009 CNRS, INRIA, Université Bordeaux 1
 * Copyright © 2009 Cisco Systems, Inc.  All rights reserved.
 * See COPYING in top-level directory.
 */

#include <private/config.h>
#include <hwloc.h>

#include <stdlib.h>
#include <stdio.h>
#include <string.h>
#include <errno.h>

#ifdef HAVE_SETLOCALE
#include <locale.h>
#endif /* HAVE_SETLOCALE */

#ifdef HAVE_NL_LANGINFO
#include <langinfo.h>
#endif /* HAVE_NL_LANGINFO */

#ifdef HAVE_PUTWC
#include <wchar.h>
#endif /* HAVE_PUTWC */

#ifdef HWLOC_HAVE_LIBTERMCAP
#include <curses.h>
#include <term.h>
#endif /* HWLOC_HAVE_LIBTERMCAP */

#include "lstopo.h"

#define indent(output, i) \
  fprintf (output, "%*s", (int) i, "");

/*
 * Console fashion text output
 */

static void
output_console_obj (hwloc_obj_t l, FILE *output, int logical, int verbose_mode)
{
  char type[32], attr[256], phys[32] = "";
  unsigned index = logical ? l->logical_index : l->os_index;
  const char *indexprefix = logical ? "#" :  " p#";
  if (show_cpuset < 2) {
    if (l->type != HWLOC_OBJ_PROC) {
      hwloc_obj_type_snprintf (type, sizeof(type), l, verbose_mode-1);
      fprintf(output, "%s", type);
    } else
      fprintf(output, "P");
<<<<<<< HEAD
    if (l->depth != 0 && index != (unsigned)-1
        && l->type != HWLOC_OBJ_PCI_DEVICE
        && (l->type != HWLOC_OBJ_BRIDGE || l->attr->bridge.upstream_type == HWLOC_OBJ_BRIDGE_HOST))
      fprintf(output, "#%u", index);
    attrlen = hwloc_obj_attr_snprintf (attr, sizeof(attr), l, " ", verbose_mode-1);
    if (attrlen)
      fprintf(output, "(%s)", attr);
    if ((l->type == HWLOC_OBJ_OS_DEVICE || verbose_mode >= 2) && l->name)
=======
    if (l->depth != 0 && index != (unsigned)-1)
      fprintf(output, "%s%u", indexprefix, index);
    if (logical && l->os_index != (unsigned) -1 &&
	(verbose_mode >= 2 || l->type == HWLOC_OBJ_PROC || l->type == HWLOC_OBJ_NODE))
      snprintf(phys, sizeof(phys), "phys=%u", l->os_index);
    hwloc_obj_attr_snprintf (attr, sizeof(attr), l, " ", verbose_mode-1);
    if (*phys || *attr) {
      const char *separator = *phys != '\0' && *attr!= '\0' ? " " : "";
      fprintf(output, "%s(%s%s%s)",
	      verbose_mode >= 2 ? " " : "", /* add a space before attributes when there's a single object per line */
	      phys, separator, attr);
    }
    if (verbose_mode >= 2 && l->name)
>>>>>>> cc279a00
      fprintf(output, " \"%s\"", l->name);
  }
  if (!l->cpuset)
    return;
  if (show_cpuset == 1)
    fprintf(output, " cpuset=");
  if (show_cpuset) {
    char *cpusetstr;
    hwloc_cpuset_asprintf(&cpusetstr, l->cpuset);
    fprintf(output, "%s", cpusetstr);
    free(cpusetstr);
  }
}

/* Recursively output topology in a console fashion */
static void
output_topology (hwloc_topology_t topology, hwloc_obj_t l, hwloc_obj_t parent, FILE *output, int i, int logical, int verbose_mode)
{
  unsigned x;
  int group_identical = (verbose_mode <= 1) && !show_cpuset;
  if (group_identical
      && parent && parent->arity == 1
      && l->cpuset && parent->cpuset && hwloc_cpuset_isequal(l->cpuset, parent->cpuset)) {
    /* in non-verbose mode, merge objects with their parent is they are exactly identical */
    fprintf(output, " + ");
  } else {
    if (parent)
      fprintf(output, "\n");
    indent (output, 2*i);
    i++;
  }
  output_console_obj(l, output, logical, verbose_mode);
  if (l->arity || (!i && !l->arity))
    {
      for (x=0; x<l->arity; x++)
	output_topology (topology, l->children[x], l, output, i, logical, verbose_mode);
  }
}

/* Recursive so that multiple depth types are properly shown */
static void
output_only (hwloc_topology_t topology, hwloc_obj_t l, FILE *output, int logical, int verbose_mode)
{
  unsigned x;
  if (show_only == l->type) {
    output_console_obj (l, output, logical, verbose_mode);
    fprintf (output, "\n");
  }
  for (x=0; x<l->arity; x++)
    output_only (topology, l->children[x], output, logical, verbose_mode);
}

void output_console(hwloc_topology_t topology, const char *filename, int logical, int verbose_mode)
{
  unsigned topodepth;
  FILE *output;

  if (!filename || !strcmp(filename, "-"))
    output = stdout;
  else {
    output = open_file(filename, "w"); 
    if (!output) {
      fprintf(stderr, "Failed to open %s for writing (%s)\n", filename, strerror(errno));
      return;
    }
  }

  topodepth = hwloc_topology_get_depth(topology);

  /*
   * if verbose_mode == 0, only print the summary.
   * if verbose_mode == 1, only print the topology tree.
   * if verbose_mode > 1, print both.
   */

  if (show_only != (hwloc_obj_type_t)-1) {
    if (verbose_mode > 1)
      fprintf(output, "Only showing %s objects\n", hwloc_obj_type_string(show_only));
    output_only (topology, hwloc_get_root_obj(topology), output, logical, verbose_mode);
  } else if (verbose_mode >= 1) {
    output_topology (topology, hwloc_get_root_obj(topology), NULL, output, 0, logical, verbose_mode);
    fprintf(output, "\n");
  }

  if (verbose_mode > 1 || !verbose_mode) {
    unsigned depth;
    for (depth = 0; depth < topodepth; depth++) {
      hwloc_obj_type_t type = hwloc_get_depth_type (topology, depth);
      unsigned nbobjs = hwloc_get_nbobjs_by_depth (topology, depth);
      indent(output, depth);
      fprintf (output, "depth %u:\t%u %s%s (type #%u)\n",
	       depth, nbobjs, hwloc_obj_type_string (type), nbobjs>1?"s":"", type);
    }
  }

  if (verbose_mode > 1) {
    hwloc_const_cpuset_t complete = hwloc_topology_get_complete_cpuset(topology);
    hwloc_const_cpuset_t topo = hwloc_topology_get_topology_cpuset(topology);
    hwloc_const_cpuset_t online = hwloc_topology_get_online_cpuset(topology);
    hwloc_const_cpuset_t allowed = hwloc_topology_get_allowed_cpuset(topology);

    if (!hwloc_cpuset_isequal(topo, complete)) {
      hwloc_cpuset_t unknown = hwloc_cpuset_alloc();
      char *unknownstr;
      hwloc_cpuset_copy(unknown, complete);
      hwloc_cpuset_clearset(unknown, topo);
      hwloc_cpuset_asprintf(&unknownstr, unknown);
      fprintf (output, "%d processors not represented in topology: %s\n", hwloc_cpuset_weight(unknown), unknownstr);
      free(unknownstr);
      hwloc_cpuset_free(unknown);
    }
    if (!hwloc_cpuset_isequal(online, complete)) {
      hwloc_cpuset_t offline = hwloc_cpuset_alloc();
      char *offlinestr;
      hwloc_cpuset_copy(offline, complete);
      hwloc_cpuset_clearset(offline, online);
      hwloc_cpuset_asprintf(&offlinestr, offline);
      fprintf (output, "%d processors offline: %s\n", hwloc_cpuset_weight(offline), offlinestr);
      free(offlinestr);
      hwloc_cpuset_free(offline);
    }
    if (!hwloc_cpuset_isequal(allowed, online)) {
      if (!hwloc_cpuset_isincluded(online, allowed)) {
        hwloc_cpuset_t forbidden = hwloc_cpuset_alloc();
        char *forbiddenstr;
        hwloc_cpuset_copy(forbidden, online);
        hwloc_cpuset_clearset(forbidden, allowed);
        hwloc_cpuset_asprintf(&forbiddenstr, forbidden);
        fprintf(output, "%d processors online but not allowed: %s\n", hwloc_cpuset_weight(forbidden), forbiddenstr);
        free(forbiddenstr);
        hwloc_cpuset_free(forbidden);
      }
      if (!hwloc_cpuset_isincluded(allowed, online)) {
        hwloc_cpuset_t potential = hwloc_cpuset_alloc();
        char *potentialstr;
        hwloc_cpuset_copy(potential, allowed);
        hwloc_cpuset_clearset(potential, online);
        hwloc_cpuset_asprintf(&potentialstr, potential);
        fprintf(output, "%d processors allowed but not online: %s\n", hwloc_cpuset_weight(potential), potentialstr);
        free(potentialstr);
        hwloc_cpuset_free(potential);
      }
    }
    if (!hwloc_topology_is_thissystem(topology))
      fprintf (output, "Topology not from this system\n");
  }

  fclose(output);
}

/*
 * Pretty text output
 */

/* Uses unicode bars if available */
#ifdef HAVE_PUTWC
typedef wchar_t character;
#define PRIchar "lc"
#define putcharacter(c,f) putwc(c,f)
#else /* HAVE_PUTWC */
typedef unsigned char character;
#define PRIchar "c"
#define putcharacter(c,f) putc(c,f)
#endif /* HAVE_PUTWC */

#ifdef HWLOC_HAVE_LIBTERMCAP
static int myputchar(int c) {
  return putcharacter(c, stdout);
}
#endif /* HWLOC_HAVE_LIBTERMCAP */

/* Off-screen rendering buffer */
struct cell {
  character c;
#ifdef HWLOC_HAVE_LIBTERMCAP
  int fr, fg, fb;
  int br, bg, bb;
#endif /* HWLOC_HAVE_LIBTERMCAP */
};

struct display {
  struct cell **cells;
  int width;
  int height;
  int utf8;
};

/* Allocate the off-screen buffer */
static void *
text_start(void *output __hwloc_attribute_unused, int width, int height)
{
  int j, i;
  struct display *disp = malloc(sizeof(*disp));
  /* terminals usually have narrow characters, so let's make them wider */
  width /= (gridsize/2);
  height /= gridsize;
  disp->cells = malloc(height * sizeof(*disp->cells));
  disp->width = width;
  disp->height = height;
  for (j = 0; j < height; j++) {
    disp->cells[j] = calloc(width, sizeof(**disp->cells));
    for (i = 0; i < width; i++)
      disp->cells[j][i].c = ' ';
  }
#ifdef HAVE_NL_LANGINFO
  disp->utf8 = !strcmp(nl_langinfo(CODESET), "UTF-8");
#endif /* HAVE_NL_LANGINFO */
  return disp;
}

#ifdef HWLOC_HAVE_LIBTERMCAP
/* Standard terminfo strings */
static char *initc = NULL, *initp = NULL;

/* Set text color to bright white or black according to the background */
static int set_textcolor(int rr, int gg, int bb)
{
  if (!initc && !initp && rr + gg + bb < 2) {
    if (enter_bold_mode)
      tputs(enter_bold_mode, 1, myputchar);
    return 7;
  } else {
    if (exit_attribute_mode)
      tputs(exit_attribute_mode, 1, myputchar);
    return 0;
  }
}

static void
set_color(int fr, int fg, int fb, int br, int bg, int bb)
{
  char *toput;
  int color, textcolor;

  if (initc || initp) {
    /* Can set rgb color, easy */
    textcolor = rgb_to_color(fr, fg, fb) + 16;
    color = rgb_to_color(br, bg, bb) + 16;
  } else {
    /* Magic trigger: it seems to separate colors quite well */
    int brr = br >= 0xe0;
    int bgg = bg >= 0xe0;
    int bbb = bb >= 0xe0;

    if (set_a_background)
      /* ANSI colors */
      color = (brr << 0) | (bgg << 1) | (bbb << 2);
    else
      /* Legacy colors */
      color = (brr << 2) | (bgg << 1) | (bbb << 0);
    textcolor = set_textcolor(brr, bgg, bbb);
  }

  /* And now output magic string to TTY */
  if (set_a_foreground) {
    /* foreground */
    if ((toput = tparm(set_a_foreground, textcolor, 0, 0, 0, 0, 0, 0, 0, 0)))
      tputs(toput, 1, myputchar);
    /* background */
    if ((toput = tparm(set_a_background, color, 0, 0, 0, 0, 0, 0, 0, 0)))
      tputs(toput, 1, myputchar);
  } else if (set_foreground) {
    /* foreground */
    if ((toput = tparm(set_foreground, textcolor, 0, 0, 0, 0, 0, 0, 0, 0)))
      tputs(toput, 1, myputchar);
    /* background */
    if ((toput = tparm(set_background, color, 0, 0, 0, 0, 0, 0, 0, 0)))
      tputs(toput, 1, myputchar);
  } else if (set_color_pair) {
    /* pair */
    if ((toput = tparm(set_color_pair, color, 0, 0, 0, 0, 0, 0, 0, 0)))
      tputs(toput, 1, myputchar);
  }
}
#endif /* HWLOC_HAVE_LIBTERMCAP */

/* We we can, allocate rgb colors */
static void
text_declare_color(void *output __hwloc_attribute_unused, int r, int g, int b)
{
#ifdef HWLOC_HAVE_LIBTERMCAP
  int color = declare_color(r, g, b);
  /* Yes, values seem to range from 0 to 1000 inclusive */
  int rr = (r * 1001) / 256;
  int gg = (g * 1001) / 256;
  int bb = (b * 1001) / 256;
  char *toput;

  if (initc) {
    if ((toput = tparm(initc, color + 16, rr, gg, bb, 0, 0, 0, 0, 0)))
      tputs(toput, 1, myputchar);
  } else if (initp) {
    if ((toput = tparm(initp, color + 16, 0, 0, 0, rr, gg, bb, 0, 0)))
      tputs(toput, 1, myputchar);
  }
#endif /* HWLOC_HAVE_LIBTERMCAP */
}

/* output text, erasing any previous content */
static void
put(struct display *disp, int x, int y, character c, int fr, int fg, int fb, int br, int bg, int bb)
{
  if (x >= disp->width || y >= disp->height) {
    /* fprintf(stderr, "%"PRIchar" overflowed to (%d,%d)\n", c, x, y); */
    return;
  }
  disp->cells[y][x].c = c;
#ifdef HWLOC_HAVE_LIBTERMCAP
  if (fr != -1) {
    disp->cells[y][x].fr = fr;
    disp->cells[y][x].fg = fg;
    disp->cells[y][x].fb = fb;
  }
  if (br != -1) {
    disp->cells[y][x].br = br;
    disp->cells[y][x].bg = bg;
    disp->cells[y][x].bb = bb;
  }
#endif /* HWLOC_HAVE_LIBTERMCAP */
}

/* Where bars of a character go to */
enum {
  up = (1<<0),
  down = (1<<1),
  left = (1<<2),
  right = (1<<3),
};

/* Convert a bar character into its directions */
static int
to_directions(struct display *disp, character c)
{
#ifdef HAVE_PUTWC
  if (disp->utf8) {
    switch (c) {
      case L'\x250c': return down|right;
      case L'\x2510': return down|left;
      case L'\x2514': return up|right;
      case L'\x2518': return up|left;
      case L'\x2500': return left|right;
      case L'\x2502': return down|up;
      case L'\x2577': return down;
      case L'\x2575': return up;
      case L'\x2576': return right;
      case L'\x2574': return left;
      case L'\x251c': return down|up|right;
      case L'\x2524': return down|up|left;
      case L'\x252c': return down|left|right;
      case L'\x2534': return up|left|right;
      case L'\x253c': return down|up|left|right;
      default: return 0;
    }
  } else
#endif /* HAVE_PUTWC */
  {
    switch (c) {
      case L'-': return left|right;
      case L'|': return down|up;
      case L'/':
      case L'\\':
      case L'+': return down|up|left|right;
      default: return 0;
    }
  }
}

/* Produce a bar character given the wanted directions */
static character
from_directions(struct display *disp, int direction)
{
#ifdef HAVE_PUTWC
  if (disp->utf8) {
    static const wchar_t chars[] = {
      [down|right]	= L'\x250c',
      [down|left]	= L'\x2510',
      [up|right]	= L'\x2514',
      [up|left]		= L'\x2518',
      [left|right]	= L'\x2500',
      [down|up]		= L'\x2502',
      [down]		= L'\x2577',
      [up]		= L'\x2575',
      [right]		= L'\x2576',
      [left]		= L'\x2574',
      [down|up|right]	= L'\x251c',
      [down|up|left]	= L'\x2524',
      [down|left|right]	= L'\x252c',
      [up|left|right]	= L'\x2534',
      [down|up|left|right]	= L'\x253c',
      [0]		= L' ',
    };
    return chars[direction];
  } else
#endif /* HAVE_PUTWC */
  {
    static const char chars[] = {
      [down|right]	= '/',
      [down|left]	= '\\',
      [up|right]	= '\\',
      [up|left]		= '/',
      [left|right]	= '-',
      [down|up]		= '|',
      [down]		= '|',
      [up]		= '|',
      [right]		= '-',
      [left]		= '-',
      [down|up|right]	= '+',
      [down|up|left]	= '+',
      [down|left|right]	= '+',
      [up|left|right]	= '+',
      [down|up|left|right]	= '+',
      [0]		= ' ',
    };
    return chars[direction];
  }
}

/* output bars, merging with existing bars: `andnot' are removed, `or' are added */
static void
merge(struct display *disp, int x, int y, int or, int andnot, int r, int g, int b)
{
  character current = disp->cells[y][x].c;
  int directions = (to_directions(disp, current) & ~andnot) | or;
  put(disp, x, y, from_directions(disp, directions), -1, -1, -1, r, g, b);
}

/* Now we can implement the standard drawing helpers */
static void
text_box(void *output, int r, int g, int b, unsigned depth __hwloc_attribute_unused, unsigned x1, unsigned width, unsigned y1, unsigned height)
{
  struct display *disp = output;
  unsigned i, j;
  unsigned x2, y2;
  x1 /= (gridsize/2);
  width /= (gridsize/2);
  y1 /= gridsize;
  height /= gridsize;
  x2 = x1 + width - 1;
  y2 = y1 + height - 1;

  /* Corners */
  merge(disp, x1, y1, down|right, 0, r, g, b);
  merge(disp, x2, y1, down|left, 0, r, g, b);
  merge(disp, x1, y2, up|right, 0, r, g, b);
  merge(disp, x2, y2, up|left, 0, r, g, b);

  for (i = 1; i < width - 1; i++) {
    /* upper line */
    merge(disp, x1 + i, y1, left|right, down, r, g, b);
    /* lower line */
    merge(disp, x1 + i, y2, left|right, up, r, g, b);
  }
  for (j = 1; j < height - 1; j++) {
    /* left line */
    merge(disp, x1, y1 + j, up|down, right, r, g, b);
    /* right line */
    merge(disp, x2, y1 + j, up|down, left, r, g, b);
  }
  for (j = y1 + 1; j < y2; j++) {
    for (i = x1 + 1; i < x2; i++) {
      put(disp, i, j, ' ', -1, -1, -1, r, g, b);
    }
  }
}

static void
text_line(void *output, int r __hwloc_attribute_unused, int g __hwloc_attribute_unused, int b __hwloc_attribute_unused, unsigned depth __hwloc_attribute_unused, unsigned x1, unsigned y1, unsigned x2, unsigned y2)
{
  struct display *disp = output;
  unsigned i, j, z;
  x1 /= (gridsize/2);
  y1 /= gridsize;
  x2 /= (gridsize/2);
  y2 /= gridsize;

  /* Canonicalize coordinates */
  if (x1 > x2) {
    z = x1;
    x1 = x2;
    x2 = z;
  }
  if (y1 > y2) {
    z = y1;
    y1 = y2;
    y2 = z;
  }

  /* vertical/horizontal should be enough, but should mix with existing
   * characters for better output ! */

  if (x1 == x2) {
    /* Vertical */
    if (y1 == y2) {
      /* Hu ?! That's a point, let's do nothing... */
    } else {
      /* top */
      merge(disp, x1, y1, down, 0, -1, -1, -1);
      /* bottom */
      merge(disp, x1, y2, up, 0, -1, -1, -1);
    }
    for (j = y1 + 1; j < y2; j++)
      merge(disp, x1, j, down|up, 0, -1, -1, -1);
  } else if (y1 == y2) {
    /* Horizontal */
    /* left */
    merge(disp, x1, y1, right, 0, -1, -1, -1);
    /* right */
    merge(disp, x2, y1, left, 0, -1, -1, -1);
    for (i = x1 + 1; i < x2; i++)
      merge(disp, i, y1, left|right, 0, -1, -1, -1);
  } else {
    /* Unsupported, sorry */
  }
}

static void
text_text(void *output, int r, int g, int b, int size __hwloc_attribute_unused, unsigned depth __hwloc_attribute_unused, unsigned x, unsigned y, const char *text)
{
  struct display *disp = output;
  x /= (gridsize/2);
  y /= gridsize;
  for ( ; *text; text++)
    put(disp, x++, y, *text, r, g, b, -1, -1, -1);
}

static struct draw_methods text_draw_methods = {
  .start = text_start,
  .declare_color = text_declare_color,
  .box = text_box,
  .line = text_line,
  .text = text_text,
};

void output_text(hwloc_topology_t topology, const char *filename, int logical, int verbose_mode __hwloc_attribute_unused)
{
  FILE *output;
  struct display *disp;
  int i, j;
  int lfr, lfg, lfb; /* Last foreground color */
  int lbr, lbg, lbb; /* Last background color */
#ifdef HWLOC_HAVE_LIBTERMCAP
  int term = 0;
#endif

  if (!filename || !strcmp(filename, "-"))
    output = stdout;
  else {
    output = open_file(filename, "w"); 
    if (!output) {
      fprintf(stderr, "Failed to open %s for writing (%s)\n", filename, strerror(errno));
      return;
    }
  }

  /* Try to use utf-8 characters */
#ifdef HAVE_SETLOCALE
  setlocale(LC_ALL, "");
#endif /* HAVE_SETLOCALE */

#ifdef HWLOC_HAVE_LIBTERMCAP
  /* If we are outputing to a tty, use colors */
  if (output == stdout && isatty(STDOUT_FILENO)) {
    term = !setupterm(NULL, STDOUT_FILENO, NULL);

    if (term) {
      /* reset colors */
      if (orig_colors)
        tputs(orig_colors, 1, myputchar);

      /* Get terminfo(5) strings */
      initp = initialize_pair;
      if (max_pairs <= 16 || !initp || !set_color_pair) {
	/* Can't use max_pairs to define our own colors */
	initp = NULL;
	if (max_colors > 16)
	  if (can_change)
            initc = initialize_color;
      }
      if (tgetflag("lhs"))
	/* Sorry, I'm lazy to convert colors and I don't know any terminal
	 * using LHS anyway */
	initc = initp = 0;
    }
  }
#endif /* HWLOC_HAVE_LIBTERMCAP */

  disp = output_draw_start(&text_draw_methods, logical, topology, output);
  output_draw(&text_draw_methods, logical, topology, disp);

  lfr = lfg = lfb = -1;
  lbr = lbg = lbb = -1;
  for (j = 0; j < disp->height; j++) {
    for (i = 0; i < disp->width; i++) {
#ifdef HWLOC_HAVE_LIBTERMCAP
      if (term) {
	/* TTY output, use colors */
	int fr = disp->cells[j][i].fr;
	int fg = disp->cells[j][i].fg;
	int fb = disp->cells[j][i].fb;
	int br = disp->cells[j][i].br;
	int bg = disp->cells[j][i].bg;
	int bb = disp->cells[j][i].bb;

	/* Avoid too much work for the TTY */
	if (fr != lfr || fg != lfg || fb != lfb
	 || br != lbr || bg != lbg || bb != lbb) {
	  set_color(fr, fg, fb, br, bg, bb);
	  lfr = fr;
	  lfg = fg;
	  lfb = fb;
	  lbr = br;
	  lbg = bg;
	  lbb = bb;
	}
      }
#endif /* HWLOC_HAVE_LIBTERMCAP */
      putcharacter(disp->cells[j][i].c, output);
    }
#ifdef HWLOC_HAVE_LIBTERMCAP
    /* Keep the rest of the line as default */
    if (term && orig_pair) {
      lfr = lfg = lfb = -1;
      lbr = lbg = lbb = -1;
      tputs(orig_pair, 1, myputchar);
    }
#endif /* HWLOC_HAVE_LIBTERMCAP */
    putcharacter('\n', output);
  }
}<|MERGE_RESOLUTION|>--- conflicted
+++ resolved
@@ -50,17 +50,9 @@
       fprintf(output, "%s", type);
     } else
       fprintf(output, "P");
-<<<<<<< HEAD
     if (l->depth != 0 && index != (unsigned)-1
         && l->type != HWLOC_OBJ_PCI_DEVICE
         && (l->type != HWLOC_OBJ_BRIDGE || l->attr->bridge.upstream_type == HWLOC_OBJ_BRIDGE_HOST))
-      fprintf(output, "#%u", index);
-    attrlen = hwloc_obj_attr_snprintf (attr, sizeof(attr), l, " ", verbose_mode-1);
-    if (attrlen)
-      fprintf(output, "(%s)", attr);
-    if ((l->type == HWLOC_OBJ_OS_DEVICE || verbose_mode >= 2) && l->name)
-=======
-    if (l->depth != 0 && index != (unsigned)-1)
       fprintf(output, "%s%u", indexprefix, index);
     if (logical && l->os_index != (unsigned) -1 &&
 	(verbose_mode >= 2 || l->type == HWLOC_OBJ_PROC || l->type == HWLOC_OBJ_NODE))
@@ -72,8 +64,7 @@
 	      verbose_mode >= 2 ? " " : "", /* add a space before attributes when there's a single object per line */
 	      phys, separator, attr);
     }
-    if (verbose_mode >= 2 && l->name)
->>>>>>> cc279a00
+    if ((l->type == HWLOC_OBJ_OS_DEVICE || verbose_mode >= 2) && l->name)
       fprintf(output, " \"%s\"", l->name);
   }
   if (!l->cpuset)
