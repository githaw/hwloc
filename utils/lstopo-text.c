--- conflicted
+++ resolved
@@ -45,20 +45,11 @@
   unsigned index = logical ? l->logical_index : l->os_index;
   const char *indexprefix = logical ? " #" :  " p#";
   if (show_cpuset < 2) {
-<<<<<<< HEAD
-    if (l->type != HWLOC_OBJ_PROC) {
-      hwloc_obj_type_snprintf (type, sizeof(type), l, verbose_mode-1);
-      fprintf(output, "%s", type);
-    } else
-      fprintf(output, "P");
+    hwloc_obj_type_snprintf (type, sizeof(type), l, verbose_mode-1);
+    fprintf(output, "%s", type);
     if (l->depth != 0 && index != (unsigned)-1
         && l->type != HWLOC_OBJ_PCI_DEVICE
         && (l->type != HWLOC_OBJ_BRIDGE || l->attr->bridge.upstream_type == HWLOC_OBJ_BRIDGE_HOST))
-=======
-    hwloc_obj_type_snprintf (type, sizeof(type), l, verbose_mode-1);
-    fprintf(output, "%s", type);
-    if (l->depth != 0 && index != (unsigned)-1)
->>>>>>> accbf814
       fprintf(output, "%s%u", indexprefix, index);
     if (logical && l->os_index != (unsigned) -1 &&
 	(verbose_mode >= 2 || l->type == HWLOC_OBJ_PU || l->type == HWLOC_OBJ_NODE))
