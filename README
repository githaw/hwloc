Introduction

hwloc provides command line tools and a C API to obtain the hierarchical map of
key computing elements, such as: NUMA memory nodes, shared caches, processor
sockets, processor cores, and processing units (logical processors or
"threads"). hwloc also gathers various attributes such as cache and memory
information, and is portable across a variety of different operating systems
and platforms.

hwloc primarily aims at helping high-performance computing (HPC) applications,
but is also applicable to any project seeking to exploit code and/or data
locality on modern computing platforms.

Note that the hwloc project represents the merger of the libtopology project
from INRIA and the Portable Linux Processor Affinity (PLPA) sub-project from
Open MPI. Both of these prior projects are now deprecated. The first hwloc
release is essentially a "re-branding" of the libtopology code base, but with
both a few genuinely new features and a few PLPA-like features added in. More
new features and more PLPA-like features will be added to hwloc over time. See
Switching from PLPA to hwloc for more details about converting your application
from PLPA to hwloc.

hwloc supports the following operating systems:

  * Linux (including old kernels not having sysfs topology information, with
 knowledge of cpusets, offline cpus, ScaleMP vSMP, and Kerrighed support)
  * Solaris
  * AIX
  * Darwin / OS X
  * FreeBSD and its variants, such as kFreeBSD/GNU
  * OSF/1 (a.k.a., Tru64)
  * HP-UX
  * Microsoft Windows

hwloc only reports the number of processors on unsupported operating systems;
no topology information is available.

For development and debugging purposes, hwloc also offers the ability to work
on "fake" topologies:

  * Symmetrical tree of resources generated from a list of level arities
  * Remote machine simulation through the gathering of Linux sysfs topology
 files

hwloc can display the topology in a human-readable format, either in graphical
mode (X11), or by exporting in one of several different formats, including:
plain text, PDF, PNG, and FIG (see CLI Examples below). Note that some of the
export formats require additional support libraries.

hwloc offers a programming interface for manipulating topologies and objects.
It also brings a powerful CPU bitmap API that is used to describe topology
objects location on physical/logical processors. See the Programming Interface
below. It may also be used to binding applications onto certain cores or memory
nodes. Several utility programs are also provided to ease command-line
manipulation of topology objects, binding of processes, and so on.

Installation

hwloc (http://www.open-mpi.org/projects/hwloc/) is available under the BSD
license. It is hosted as a sub-project of the overall Open MPI project (http://
www.open-mpi.org/). Note that hwloc does not require any functionality from
Open MPI -- it is a wholly separate (and much smaller!) project and code base.
It just happens to be hosted as part of the overall Open MPI project.

Nightly development snapshots are available on the web site. Additionally, the
code can be directly checked out of Subversion:

shell$ svn checkout http://svn.open-mpi.org/svn/hwloc/trunk hwloc-trunk
shell$ cd hwloc-trunk
shell$ ./autogen.sh

Note that GNU Autoconf >=2.63, Automake >=1.10 and Libtool >=2.2.6 are required
when building from a Subversion checkout.

Installation by itself is the fairly common GNU-based process:

shell$ ./configure --prefix=...
shell$ make
shell$ make install

The hwloc command-line tool "lstopo" produces human-readable topology maps, as
mentioned above. It can also export maps to the "fig" file format. Support for
PDF, Postscript, and PNG exporting is provided if the "Cairo" development
package can be found when hwloc is configured and build. Similarly, lstopo's
XML support requires the libxml2 development package.

CLI Examples

On a 4-socket 2-core machine with hyperthreading, the lstopo tool may show the
following graphic output:

                               dudley.png

Here's the equivalent output in textual form:

Machine (16GB)
  Socket #0 + L3 #0 (4096KB)
 L2 #0 (1024KB) + L1 #0 (16KB) + Core #0
   PU #0 (phys=0)
   PU #1 (phys=8)
 L2 #1 (1024KB) + L1 #1 (16KB) + Core #1
   PU #2 (phys=4)
   PU #3 (phys=12)
  Socket #1 + L3 #1 (4096KB)
 L2 #2 (1024KB) + L1 #2 (16KB) + Core #2
   PU #4 (phys=1)
   PU #5 (phys=9)
 L2 #3 (1024KB) + L1 #3 (16KB) + Core #3
   PU #6 (phys=5)
   PU #7 (phys=13)
  Socket #2 + L3 #2 (4096KB)
 L2 #4 (1024KB) + L1 #4 (16KB) + Core #4
   PU #8 (phys=2)
   PU #9 (phys=10)
 L2 #5 (1024KB) + L1 #5 (16KB) + Core #5
   PU #10 (phys=6)
   PU #11 (phys=14)
  Socket #3 + L3 #3 (4096KB)
 L2 #6 (1024KB) + L1 #6 (16KB) + Core #6
   PU #12 (phys=3)
   PU #13 (phys=11)
 L2 #7 (1024KB) + L1 #7 (16KB) + Core #7
   PU #14 (phys=7)
   PU #15 (phys=15)

Finally, here's the equivalent output in XML. Long lines were artificially
broken for document clarity (in the real output, each XML tag is on a single
line), and only socket #0 is shown for brevity:

<?xml version="1.0" encoding="UTF-8"?>
<!DOCTYPE topology SYSTEM "hwloc.dtd">
<topology>
  <object type="Machine" os_level="-1" os_index="0" cpuset="0x0000ffff"
   complete_cpuset="0x0000ffff" online_cpuset="0x0000ffff"
   allowed_cpuset="0x0000ffff"
   dmi_board_vendor="Dell Computer Corporation" dmi_board_name="0RD318"
   local_memory="16648183808">
 <page_type size="4096" count="4064498"/>
 <page_type size="2097152" count="0"/>
 <object type="Socket" os_level="-1" os_index="0" cpuset="0x00001111"
     complete_cpuset="0x00001111" online_cpuset="0x00001111"
     allowed_cpuset="0x00001111">
   <object type="Cache" os_level="-1" cpuset="0x00001111"
       complete_cpuset="0x00001111" online_cpuset="0x00001111"
       allowed_cpuset="0x00001111" cache_size="4194304" depth="3"
       cache_linesize="64">
     <object type="Cache" os_level="-1" cpuset="0x00000101"
         complete_cpuset="0x00000101" online_cpuset="0x00000101"
         allowed_cpuset="0x00000101" cache_size="1048576" depth="2"
         cache_linesize="64">
       <object type="Cache" os_level="-1" cpuset="0x00000101"
           complete_cpuset="0x00000101" online_cpuset="0x00000101"
           allowed_cpuset="0x00000101" cache_size="16384" depth="1"
           cache_linesize="64">
         <object type="Core" os_level="-1" os_index="0" cpuset="0x00000101"
             complete_cpuset="0x00000101" online_cpuset="0x00000101"
             allowed_cpuset="0x00000101">
           <object type="PU" os_level="-1" os_index="0" cpuset="0x00000001"
               complete_cpuset="0x00000001" online_cpuset="0x00000001"
               allowed_cpuset="0x00000001"/>
           <object type="PU" os_level="-1" os_index="8" cpuset="0x00000100"
               complete_cpuset="0x00000100" online_cpuset="0x00000100"
               allowed_cpuset="0x00000100"/>
         </object>
       </object>
     </object>
     <object type="Cache" os_level="-1" cpuset="0x00001010"
         complete_cpuset="0x00001010" online_cpuset="0x00001010"
         allowed_cpuset="0x00001010" cache_size="1048576" depth="2"
         cache_linesize="64">
       <object type="Cache" os_level="-1" cpuset="0x00001010"
           complete_cpuset="0x00001010" online_cpuset="0x00001010"
           allowed_cpuset="0x00001010" cache_size="16384" depth="1"
           cache_linesize="64">
         <object type="Core" os_level="-1" os_index="1" cpuset="0x00001010"
             complete_cpuset="0x00001010" online_cpuset="0x00001010"
             allowed_cpuset="0x00001010">
           <object type="PU" os_level="-1" os_index="4" cpuset="0x00000010"
               complete_cpuset="0x00000010" online_cpuset="0x00000010"
               allowed_cpuset="0x00000010"/>
           <object type="PU" os_level="-1" os_index="12" cpuset="0x00001000"
               complete_cpuset="0x00001000" online_cpuset="0x00001000"
               allowed_cpuset="0x00001000"/>
         </object>
       </object>
     </object>
   </object>
 </object>
 <!-- ...other sockets listed here ... -->
  </object>
</topology>

On a 4-socket 2-core Opteron NUMA machine, the lstopo tool may show the
following graphic output:

                               hagrid.png

Here's the equivalent output in textual form:

Machine (64GB)
  NUMANode #0 (phys=0 8190MB) + Socket #0
 L2 #0 (1024KB) + L1 #0 (64KB) + Core #0 + PU #0 (phys=0)
 L2 #1 (1024KB) + L1 #1 (64KB) + Core #1 + PU #1 (phys=1)
  NUMANode #1 (phys=1 8192MB) + Socket #1
 L2 #2 (1024KB) + L1 #2 (64KB) + Core #2 + PU #2 (phys=2)
 L2 #3 (1024KB) + L1 #3 (64KB) + Core #3 + PU #3 (phys=3)
  NUMANode #2 (phys=2 8192MB) + Socket #2
 L2 #4 (1024KB) + L1 #4 (64KB) + Core #4 + PU #4 (phys=4)
 L2 #5 (1024KB) + L1 #5 (64KB) + Core #5 + PU #5 (phys=5)
  NUMANode #3 (phys=3 8192MB) + Socket #3
 L2 #6 (1024KB) + L1 #6 (64KB) + Core #6 + PU #6 (phys=6)
 L2 #7 (1024KB) + L1 #7 (64KB) + Core #7 + PU #7 (phys=7)
  NUMANode #4 (phys=4 8192MB) + Socket #4
 L2 #8 (1024KB) + L1 #8 (64KB) + Core #8 + PU #8 (phys=8)
 L2 #9 (1024KB) + L1 #9 (64KB) + Core #9 + PU #9 (phys=9)
  NUMANode #5 (phys=5 8192MB) + Socket #5
 L2 #10 (1024KB) + L1 #10 (64KB) + Core #10 + PU #10 (phys=10)
 L2 #11 (1024KB) + L1 #11 (64KB) + Core #11 + PU #11 (phys=11)
  NUMANode #6 (phys=6 8192MB) + Socket #6
 L2 #12 (1024KB) + L1 #12 (64KB) + Core #12 + PU #12 (phys=12)
 L2 #13 (1024KB) + L1 #13 (64KB) + Core #13 + PU #13 (phys=13)
  NUMANode #7 (phys=7 8192MB) + Socket #7
 L2 #14 (1024KB) + L1 #14 (64KB) + Core #14 + PU #14 (phys=14)
 L2 #15 (1024KB) + L1 #15 (64KB) + Core #15 + PU #15 (phys=15)

And here's the equivalent output in XML. Similar to above, line breaks were
added and only PU#0 is shown for brevity:

<?xml version="1.0" encoding="UTF-8"?>
<!DOCTYPE topology SYSTEM "hwloc.dtd">
<topology>
  <object type="Machine" os_level="-1" os_index="0" cpuset="0x000000ff"
   complete_cpuset="0x000000ff" online_cpuset="0x000000ff"
   allowed_cpuset="0x000000ff" nodeset="0x000000ff"
   complete_nodeset="0x000000ff" allowed_nodeset="0x000000ff"
   dmi_board_vendor="TYAN Computer Corp" dmi_board_name="S4881 ">
 <page_type size="4096" count="0"/>
 <page_type size="2097152" count="0"/>
 <object type="NUMANode" os_level="-1" os_index="0" cpuset="0x00000003"
     complete_cpuset="0x00000003" online_cpuset="0x00000003"
     allowed_cpuset="0x00000003" nodeset="0x00000001"
     complete_nodeset="0x00000001" allowed_nodeset="0x00000001"
     local_memory="7514177536">
   <page_type size="4096" count="1834516"/>
   <page_type size="2097152" count="0"/>
   <object type="Socket" os_level="-1" os_index="0" cpuset="0x00000003"
       complete_cpuset="0x00000003" online_cpuset="0x00000003"
       allowed_cpuset="0x00000003" nodeset="0x00000001"
       complete_nodeset="0x00000001" allowed_nodeset="0x00000001">
     <object type="Cache" os_level="-1" cpuset="0x00000001"
         complete_cpuset="0x00000001" online_cpuset="0x00000001"
         allowed_cpuset="0x00000001" nodeset="0x00000001"
         complete_nodeset="0x00000001" allowed_nodeset="0x00000001"
         cache_size="1048576" depth="2" cache_linesize="64">
       <object type="Cache" os_level="-1" cpuset="0x00000001"
           complete_cpuset="0x00000001" online_cpuset="0x00000001"
           allowed_cpuset="0x00000001" nodeset="0x00000001"
           complete_nodeset="0x00000001" allowed_nodeset="0x00000001"
           cache_size="65536" depth="1" cache_linesize="64">
         <object type="Core" os_level="-1" os_index="0"
             cpuset="0x00000001" complete_cpuset="0x00000001"
             online_cpuset="0x00000001" allowed_cpuset="0x00000001"
             nodeset="0x00000001" complete_nodeset="0x00000001"
             allowed_nodeset="0x00000001">
           <object type="PU" os_level="-1" os_index="0" cpuset="0x00000001"
               complete_cpuset="0x00000001" online_cpuset="0x00000001"
               allowed_cpuset="0x00000001" nodeset="0x00000001"
               complete_nodeset="0x00000001" allowed_nodeset="0x00000001"/>
         </object>
       </object>
     </object>
  <!-- ...more objects listed here ... -->
</topology>

On a 2-socket quad-core Xeon (pre-Nehalem, with 2 dual-core dies into each
socket):

                               emmett.png

Here's the same output in text form:

Machine (16GB)
  Socket #0
 L2 #0 (4096KB)
   L1 #0 (32KB) + Core #0 + PU #0 (phys=0)
   L1 #1 (32KB) + Core #1 + PU #1 (phys=4)
 L2 #1 (4096KB)
   L1 #2 (32KB) + Core #2 + PU #2 (phys=2)
   L1 #3 (32KB) + Core #3 + PU #3 (phys=6)
  Socket #1
 L2 #2 (4096KB)
   L1 #4 (32KB) + Core #4 + PU #4 (phys=1)
   L1 #5 (32KB) + Core #5 + PU #5 (phys=5)
 L2 #3 (4096KB)
   L1 #6 (32KB) + Core #6 + PU #6 (phys=3)
   L1 #7 (32KB) + Core #7 + PU #7 (phys=7)

And the same output in XML (line breaks added, only PU#0 shown):

<?xml version="1.0" encoding="UTF-8"?>
<!DOCTYPE topology SYSTEM "hwloc.dtd">
<topology>
  <object type="Machine" os_level="-1" os_index="0" cpuset="0x000000ff"
   complete_cpuset="0x000000ff" online_cpuset="0x000000ff"
   allowed_cpuset="0x000000ff" dmi_board_vendor="Dell Inc."
   dmi_board_name="0NR282" local_memory="16865292288">
 <page_type size="4096" count="4117503"/>
 <page_type size="2097152" count="0"/>
 <object type="Socket" os_level="-1" os_index="0" cpuset="0x00000055"
     complete_cpuset="0x00000055" online_cpuset="0x00000055"
     allowed_cpuset="0x00000055">
   <object type="Cache" os_level="-1" cpuset="0x00000011"
       complete_cpuset="0x00000011" online_cpuset="0x00000011"
       allowed_cpuset="0x00000011" cache_size="4194304" depth="2"
       cache_linesize="64">
     <object type="Cache" os_level="-1" cpuset="0x00000001"
         complete_cpuset="0x00000001" online_cpuset="0x00000001"
         allowed_cpuset="0x00000001" cache_size="32768" depth="1"
         cache_linesize="64">
       <object type="Core" os_level="-1" os_index="0" cpuset="0x00000001"
           complete_cpuset="0x00000001" online_cpuset="0x00000001"
           allowed_cpuset="0x00000001">
         <object type="PU" os_level="-1" os_index="0" cpuset="0x00000001"
             complete_cpuset="0x00000001" online_cpuset="0x00000001"
             allowed_cpuset="0x00000001"/>
       </object>
     </object>
     <object type="Cache" os_level="-1" cpuset="0x00000010"
         complete_cpuset="0x00000010" online_cpuset="0x00000010"
         allowed_cpuset="0x00000010" cache_size="32768" depth="1"
         cache_linesize="64">
       <object type="Core" os_level="-1" os_index="1" cpuset="0x00000010"
           complete_cpuset="0x00000010" online_cpuset="0x00000010"
           allowed_cpuset="0x00000010">
         <object type="PU" os_level="-1" os_index="4" cpuset="0x00000010"
             complete_cpuset="0x00000010" online_cpuset="0x00000010"
             allowed_cpuset="0x00000010"/>
       </object>
     </object>
   </object>
  <!-- ...more objects listed here ... -->
</topology>

Programming Interface

The basic interface is available in hwloc.h. It essentially offers low-level
routines for advanced programmers that want to manually manipulate objects and
follow links between them. Documentation for everything in hwloc.h are provided
later in this document. Developers should also look at hwloc/helper.h (and also
in this document, which provides good higher-level topology traversal examples.

To precisely define the vocabulary used by hwloc, a Terms and Definitions
section is available and should probably be read first.

Each hwloc object contains a cpuset describing the list of processing units
<<<<<<< HEAD
that it contains. These cpusets may be used for CPU binding and Memory binding.
hwloc offers an extensive cpuset manipulation interface in hwloc/cpuset.h.
=======
that it contains. These bitmaps may be used for Binding. hwloc offers an
extensive bitmap manipulation interface in hwloc/bitmap.h.
>>>>>>> c7efed59

Moreover, hwloc also comes with additional helpers for interoperability with
several commonly used environments. See the Interoperability with other
software section for details.

The complete API documentation is available in a full set of HTML pages, man
pages, and self-contained PDF files (formatted for both both US letter and A4
formats) in the source tarball in doc/doxygen-doc/.

NOTE: If you are building the documentation from a Subversion checkout, you
will need to have Doxygen and pdflatex installed -- the documentation will be
built during the normal "make" process. The documentation is installed during
"make install" to $prefix/share/doc/hwloc/ and your systems default man page
tree (under $prefix, of course).

Portability (especially when using the API or XML)

As shown in CLI Examples, hwloc can obtain information on a wide variety of
hardware topologies. However, some platforms and/or operating system versions
will only report a subset of this information. For example, on an PPC64-based
system with 32 cores (each with 2 hardware threads) running a default
2.6.18-based kernel from RHEL 5.4, hwloc is only able to glean information
about NUMA nodes and processor units (PUs). No information about caches,
sockets, or cores is available.

Here's the graphic output from lstopo on this platform when Simultaneous
Multi-Threading (SMT) is enabled:

                           ppc64-with-smt.png

And here's the graphic output from lstopo on this platform when SMT is
disabled:

                          ppc64-without-smt.png

Notice that hwloc only sees half the PUs when SMT is disabled. PU#15, for
example, seems to change location from NUMA node #0 to #1. In reality, no PUs
"moved" -- they were simply re-numbered when hwloc only saw half as many.
Hence, PU#15 in the SMT-disabled picture probably corresponds to PU#30 in the
SMT-enabled picture.

This same "PUs have disappeared" effect can be seen on other platforms -- even
platforms / OSs that provide much more information than the above PPC64 system.
This is an unfortunate side-effect of how operating systems report information
to hwloc.

Note that upgrading the Linux kernel on the same PPC64 system mentioned above
to 2.6.34, hwloc is able to discover all the topology information. The
following picture shows the entire topology layout when SMT is enabled:

                         ppc64-full-with-smt.png

Developers using the hwloc API or XML output for portable applications should
therefore be extremely careful to not make any assumptions about the structure
of data that is returned. For example, per the above reported PPC topology, it
is not safe to assume that PUs will always be descendants of cores.

Additionally, future hardware may insert new topology elements that are not
available in this version of hwloc. Long-lived applications that are meant to
span multiple different hardware platforms should also be careful about making
structure assumptions. For example, there may someday be an element "lower"
than a PU, or perhaps a new element may exist between a core and a PU.

API Example

The following small C example (named ``hwloc-hello.c'') prints the topology of
the machine and bring the process to the first logical processor of the second
core of the machine.

/* Example hwloc API program.
 *
 * Copyright ? 2009 INRIA, Universit? Bordeaux 1
 * Copyright ? 2009-2010 Cisco Systems, Inc.  All rights reserved.
 *
 * hwloc-hello.c
 */

#include <hwloc.h>
#include <errno.h>
#include <stdio.h>
#include <string.h>

static void print_children(hwloc_topology_t topology, hwloc_obj_t obj,
                        int depth)
{
 char string[128];
 unsigned i;

 hwloc_obj_snprintf(string, sizeof(string), topology, obj, "#", 0);
 printf("%*s%s\n", 2*depth, "", string);
 for (i = 0; i < obj->arity; i++) {
     print_children(topology, obj->children[i], depth + 1);
 }
}

int main(void)
{
 int depth;
 unsigned i;
 unsigned long size;
 int levels;
 char string[128];
 int topodepth;
 hwloc_topology_t topology;
 hwloc_bitmap_t cpuset;
 hwloc_obj_t obj;

 /* Allocate and initialize topology object. */
 hwloc_topology_init(&topology);

 /* ... Optionally, put detection configuration here to ignore
    some objects types, define a synthetic topology, etc....

    The default is to detect all the objects of the machine that
    the caller is allowed to access.  See Configure Topology
    Detection. */

 /* Perform the topology detection. */
 hwloc_topology_load(topology);

 /* Optionally, get some additional topology information
    in case we need the topology depth later. */
 topodepth = hwloc_topology_get_depth(topology);

 /*****************************************************************
  * First example:
  * Walk the topology with an array style, from level 0 (always
  * the system level) to the lowest level (always the proc level).
  *****************************************************************/
 for (depth = 0; depth < topodepth; depth++) {
     printf("*** Objects at level %d\n", depth);
     for (i = 0; i < hwloc_get_nbobjs_by_depth(topology, depth);
          i++) {
         hwloc_obj_snprintf(string, sizeof(string), topology,
                    hwloc_get_obj_by_depth(topology, depth, i),
                    "#", 0);
         printf("Index %u: %s\n", i, string);
     }
 }

 /*****************************************************************
  * Second example:
  * Walk the topology with a tree style.
  *****************************************************************/
 printf("*** Printing overall tree\n");
 print_children(topology, hwloc_get_root_obj(topology), 0);

 /*****************************************************************
  * Third example:
  * Print the number of sockets.
  *****************************************************************/
 depth = hwloc_get_type_depth(topology, HWLOC_OBJ_SOCKET);
 if (depth == HWLOC_TYPE_DEPTH_UNKNOWN) {
     printf("*** The number of sockets is unknown\n");
 } else {
     printf("*** %u socket(s)\n",
            hwloc_get_nbobjs_by_depth(topology, depth));
 }

 /*****************************************************************
  * Fourth example:
  * Compute the amount of cache that the first logical processor
  * has above it.
  *****************************************************************/
 levels = 0;
 size = 0;
 for (obj = hwloc_get_obj_by_type(topology, HWLOC_OBJ_PU, 0);
      obj;
      obj = obj->parent)
   if (obj->type == HWLOC_OBJ_CACHE) {
     levels++;
     size += obj->attr->cache.size;
   }
 printf("*** Logical processor 0 has %d caches totaling %luKB\n",
        levels, size / 1024);

 /*****************************************************************
  * Fifth example:
  * Bind to only one thread of the last core of the machine.
  *
  * First find out where cores are, or else smaller sets of CPUs if
  * the OS doesn't have the notion of a "core".
  *****************************************************************/
 depth = hwloc_get_type_or_below_depth(topology, HWLOC_OBJ_CORE);

 /* Get last core. */
 obj = hwloc_get_obj_by_depth(topology, depth,
                hwloc_get_nbobjs_by_depth(topology, depth) - 1);
 if (obj) {
     /* Get a copy of its cpuset that we may modify. */
     cpuset = hwloc_bitmap_dup(obj->cpuset);

     /* Get only one logical processor (in case the core is
        SMT/hyperthreaded). */
     hwloc_bitmap_singlify(cpuset);

     /* And try to bind ourself there. */
     if (hwloc_set_cpubind(topology, cpuset, 0)) {
         char *str;
         int error = errno;
         hwloc_bitmap_asprintf(&str, obj->cpuset);
         printf("Couldn't bind to cpuset %s: %s\n", str, strerror(error));
         free(str);
     }

     /* Free our cpuset copy */
     hwloc_bitmap_free(cpuset);
 }

 /* Destroy topology object. */
 hwloc_topology_destroy(topology);

 return 0;
}

hwloc provides a pkg-config executable to obtain relevant compiler and linker
flags. For example, it can be used thusly to compile applications that utilize
the hwloc library (assuming GNU Make):

CFLAGS += $(pkg-config --cflags hwloc)
LDLIBS += $(pkg-config --libs hwloc)
cc hwloc-hello.c $(CFLAGS) -o hwloc-hello $(LDLIBS)

On a machine with 4GB of RAM and 2 processor sockets -- each socket of which
has two processing cores -- the output from running hwloc-hello could be
something like the following:

shell$ ./hwloc-hello
*** Objects at level 0
Index 0: Machine(3938MB)
*** Objects at level 1
Index 0: Socket#0
Index 1: Socket#1
*** Objects at level 2
Index 0: Core#0
Index 1: Core#1
Index 2: Core#3
Index 3: Core#2
*** Objects at level 3
Index 0: PU#0
Index 1: PU#1
Index 2: PU#2
Index 3: PU#3
*** Printing overall tree
Machine(3938MB)
  Socket#0
 Core#0
   PU#0
 Core#1
   PU#1
  Socket#1
 Core#3
   PU#2
 Core#2
   PU#3
*** 2 socket(s)
shell$

Questions and Bugs

Questions should be sent to the devel mailing list (http://www.open-mpi.org/
community/lists/hwloc.php). Bug reports should be reported in the tracker (
https://svn.open-mpi.org/trac/hwloc/).

If hwloc discovers an incorrect topology for your machine, the very first thing
you should check is to ensure that you have the most recent updates installed
for your operating system. Indeed, most of hwloc topology discovery relies on
hardware information retrieved through the operation system (e.g., via the /sys
virtual filesystem of the Linux kernel). If upgrading your OS or Linux kernel
does not solve your problem, you may also want to ensure that you are running
the most recent version of the BIOS for your machine.

If those things fail, contact us on the mailing list for additional help.
Please attach the output of lstopo after having given the --enable-debug option
to ./configure and rebuilt completely, to get debugging output.

History / Credits

hwloc is the evolution and merger of the libtopology (http://
runtime.bordeaux.inria.fr/libtopology/) project and the Portable Linux
Processor Affinity (PLPA) (http://www.open-mpi.org/projects/plpa/) project.
Because of functional and ideological overlap, these two code bases and ideas
were merged and released under the name "hwloc" as an Open MPI sub-project.

libtopology was initially developed by the INRIA Runtime Team-Project (http://
runtime.bordeaux.inria.fr/) (headed by Raymond Namyst (http://
dept-info.labri.fr/~namyst/). PLPA was initially developed by the Open MPI
development team as a sub-project. Both are now deprecated in favor of hwloc,
which is distributed as an Open MPI sub-project.

-------------------------------------------------------------------------------

<<<<<<< HEAD
Generated on Tue Aug 24 2010 15:25:35 for Hardware Locality (hwloc) by  doxygen
=======
Generated on Thu Oct 21 2010 17:31:36 for Hardware Locality (hwloc) by  doxygen
>>>>>>> c7efed59
1.7.1<|MERGE_RESOLUTION|>--- conflicted
+++ resolved
@@ -353,13 +353,8 @@
 section is available and should probably be read first.
 
 Each hwloc object contains a cpuset describing the list of processing units
-<<<<<<< HEAD
-that it contains. These cpusets may be used for CPU binding and Memory binding.
-hwloc offers an extensive cpuset manipulation interface in hwloc/cpuset.h.
-=======
 that it contains. These bitmaps may be used for Binding. hwloc offers an
 extensive bitmap manipulation interface in hwloc/bitmap.h.
->>>>>>> c7efed59
 
 Moreover, hwloc also comes with additional helpers for interoperability with
 several commonly used environments. See the Interoperability with other
@@ -652,9 +647,5 @@
 
 -------------------------------------------------------------------------------
 
-<<<<<<< HEAD
-Generated on Tue Aug 24 2010 15:25:35 for Hardware Locality (hwloc) by  doxygen
-=======
 Generated on Thu Oct 21 2010 17:31:36 for Hardware Locality (hwloc) by  doxygen
->>>>>>> c7efed59
 1.7.1